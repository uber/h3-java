--- conflicted
+++ resolved
@@ -7,7 +7,6 @@
 for the Linux x64 and Darwin x64 platforms.
 
 ## [Unreleased]
-<<<<<<< HEAD
 ### Breaking Changes
 - Changed the API of `H3Core` to align it with the core library, and introduced `H3CoreV3` for users who wish to use the old names. (#91)
 
@@ -16,10 +15,9 @@
 
 ### Changed
 - Upgraded the core library to v4.0.0. (#91)
-=======
+
 ### Removed
 - Removed support for Linux MIPSEL (#92)
->>>>>>> 56edf175
 
 ## [3.7.2] - 2022-02-07
 ### Added
