--- conflicted
+++ resolved
@@ -2,11 +2,7 @@
 
 The H3-Java library is published to Maven Central via OSSRH.
 
-<<<<<<< HEAD
-Before releasing, make sure the version of the project is in the form `1.2.3-SNAPSHOT` where `1.2.3` is the version you wish to release. The release is triggered via GitHub Actions, when a tag of the form `v1.2.3` is pushed. (Workflow dispatch can be used but is not tested.)
-=======
 Before releasing, make sure the version of the project is in the form `1.2.3` (no `-SNAPSHOT`) where `1.2.3` is the version you wish to release. The release is triggered via GitHub Actions, when a tag of the form `v1.2.3` is pushed. (Workflow dispatch can be used but is not tested.)
->>>>>>> b2ff9d3f
 
 ## Old instructions for manual releasing
 
