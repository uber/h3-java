--- conflicted
+++ resolved
@@ -15,294 +15,13 @@
  */
 package com.uber.h3core;
 
-<<<<<<< HEAD
-import org.junit.Test;
-
-import java.io.IOException;
-import java.util.Collection;
-
-import com.uber.h3core.exceptions.H3Exception;
-import com.uber.h3core.util.LatLng;
-
-=======
->>>>>>> 56edf175
 import static org.junit.Assert.assertEquals;
 import static org.junit.Assert.assertNotEquals;
 import static org.junit.Assert.assertNotNull;
 import static org.junit.Assert.assertTrue;
 
-<<<<<<< HEAD
-/**
- * Tests for {@link H3Core} instantiation and miscellaneous functions.
- */
-public class TestH3Core extends BaseTestH3Core {
-    @Test
-    public void testConstructAnother() throws IOException {
-        assertNotNull(h3);
-
-        H3Core another = H3Core.newInstance();
-        assertNotNull(another);
-
-        // Doesn't override equals.
-        assertNotEquals(h3, another);
-    }
-
-    @Test
-    public void testConstructSpecific() throws IOException {
-        // This uses the same logic as H3CoreLoader for detecting
-        // the OS and architecture, to avoid issues with CI.
-        final H3CoreLoader.OperatingSystem os = H3CoreLoader.detectOs(System.getProperty("java.vendor"),
-                System.getProperty("os.name"));
-        final String arch = H3CoreLoader.detectArch(System.getProperty("os.arch"));
-
-        H3Core another = H3Core.newInstance(os, arch);
-
-        assertNotNull(another);
-    }
-
-    @Test
-    public void testConstants() {
-        double lastAreaKm2 = 0;
-        double lastAreaM2 = 0;
-        double lastEdgeLengthKm = 0;
-        double lastEdgeLengthM = 0;
-        long lastNumHexagons = Long.MAX_VALUE;
-        for (int i = 15; i >= 0; i--) {
-            double areaKm2 = h3.getHexagonAreaAvg(i, AreaUnit.km2);
-            double areaM2 = h3.getHexagonAreaAvg(i, AreaUnit.m2);
-            double edgeKm = h3.getHexagonEdgeLengthAvg(i, LengthUnit.km);
-            double edgeM = h3.getHexagonEdgeLengthAvg(i, LengthUnit.m);
-            long numHexagons = h3.getNumCells(i);
-
-            assertTrue(areaKm2 > lastAreaKm2);
-            assertTrue(areaM2 > lastAreaM2);
-            assertTrue(areaM2 > areaKm2);
-            assertTrue(edgeKm > lastEdgeLengthKm);
-            assertTrue(edgeM > lastEdgeLengthM);
-            assertTrue(edgeM > edgeKm);
-            assertTrue(numHexagons < lastNumHexagons);
-            assertTrue(numHexagons > 0);
-
-            lastAreaKm2 = areaKm2;
-            lastAreaM2 = areaM2;
-            lastEdgeLengthKm = edgeKm;
-            lastEdgeLengthM = edgeM;
-            lastNumHexagons = numHexagons;
-        }
-    }
-
-    @Test
-    public void testGetRes0Indexes() {
-        Collection<String> indexesAddresses = h3.getRes0CellAddresses();
-        Collection<Long> indexes = h3.getRes0Cells();
-
-        assertEquals("Both signatures return the same results (size)", indexes.size(), indexesAddresses.size());
-
-        for (Long index : indexes) {
-            assertEquals("Index is unique", 1, indexes.stream().filter(i -> i.equals(index)).count());
-            assertTrue("Index is valid", h3.isValidCell(index));
-            assertEquals("Index is res 0", 0, h3.getResolution(index));
-            assertTrue("Both signatures return the same results", indexesAddresses.contains(h3.h3ToString(index)));
-        }
-    }
-
-    @Test
-    public void testGetPentagonIndexes() {
-        for (int res = 0; res < 16; res++) {
-            Collection<String> indexesAddresses = h3.getPentagonAddresses(res);
-            Collection<Long> indexes = h3.getPentagons(res);
-
-            assertEquals("Both signatures return the same results (size)", indexes.size(), indexesAddresses.size());
-            assertEquals("There are 12 pentagons per resolution", 12, indexes.size());
-
-            for (Long index : indexes) {
-                assertEquals("Index is unique", 1, indexes.stream().filter(i -> i.equals(index)).count());
-                assertTrue("Index is valid", h3.isValidCell(index));
-                assertEquals(String.format("Index is res %d", res), res, h3.getResolution(index));
-                assertTrue("Both signatures return the same results", indexesAddresses.contains(h3.h3ToString(index)));
-                assertTrue("Index is a pentagon", h3.isPentagon(index));
-            }
-        }
-    }
-
-    @Test
-    public void testCellArea() {
-        double areasKm2[] = { 2.562182162955496e+06, 4.476842018179411e+05, 6.596162242711056e+04,
-                9.228872919002590e+03, 1.318694490797110e+03, 1.879593512281298e+02, 2.687164354763186e+01,
-                3.840848847060638e+00, 5.486939641329893e-01, 7.838600808637444e-02, 1.119834221989390e-02,
-                1.599777169186614e-03, 2.285390931423380e-04, 3.264850232091780e-05, 4.664070326136774e-06,
-                6.662957615868888e-07 };
-
-        for (int res = 0; res <= 15; res++) {
-            String cellAddress = h3.latLngToCellAddress(0, 0, res);
-            long cell = h3.latLngToCell(0, 0, res);
-
-            double areaAddressM2 = h3.cellArea(cellAddress, AreaUnit.m2);
-            double areaAddressKm2 = h3.cellArea(cellAddress, AreaUnit.km2);
-            double areaAddressRads2 = h3.cellArea(cellAddress, AreaUnit.rads2);
-            double areaM2 = h3.cellArea(cell, AreaUnit.m2);
-            double areaKm2 = h3.cellArea(cell, AreaUnit.km2);
-            double areaRads2 = h3.cellArea(cell, AreaUnit.rads2);
-
-            assertEquals("cell area should match expectation", areasKm2[res], areaAddressKm2, EPSILON);
-            assertEquals("rads2 cell area should agree", areaAddressRads2, areaRads2, EPSILON);
-            assertEquals("km2 cell area should agree", areaAddressKm2, areaKm2, EPSILON);
-            assertEquals("m2 cell area should agree", areaAddressM2, areaM2, EPSILON);
-            assertTrue("m2 area greater than km2 area", areaM2 > areaKm2);
-            assertTrue("km2 area greater than rads2 area", areaKm2 > areaRads2);
-        }
-    }
-
-    @Test
-    public void testCellAreaInvalid() {
-        // Passing in a zero should not cause a crash
-        h3.cellArea(0, AreaUnit.rads2);
-    }
-
-    @Test(expected = IllegalArgumentException.class)
-    public void testCellAreaInvalidUnit() {
-        long cell = h3.latLngToCell(0, 0, 0);
-        h3.cellArea(cell, null);
-    }
-
-    @Test
-    public void testExactEdgeLength() {
-        for (int res = 0; res <= 15; res++) {
-            long cell = h3.latLngToCell(0, 0, res);
-
-            for (long edge : h3.originToDirectedEdges(cell)) {
-                String edgeAddress = h3.h3ToString(edge);
-
-                double areaAddressM = h3.exactEdgeLength(edgeAddress, LengthUnit.m);
-                double areaAddressKm = h3.exactEdgeLength(edgeAddress, LengthUnit.km);
-                double areaAddressRads = h3.exactEdgeLength(edgeAddress, LengthUnit.rads);
-                double areaM = h3.exactEdgeLength(edge, LengthUnit.m);
-                double areaKm = h3.exactEdgeLength(edge, LengthUnit.km);
-                double areaRads = h3.exactEdgeLength(edge, LengthUnit.rads);
-
-                // Only asserts some properties of the functions that the edge lengths
-                // should have certain relationships to each other, test isn't specific
-                // to a cell's actual values.
-                assertTrue("edge length should match expectation", areaAddressRads > 0);
-                assertEquals("rads edge length should agree", areaAddressRads, areaRads, EPSILON);
-                assertEquals("km edge length should agree", areaAddressKm, areaKm, EPSILON);
-                assertEquals("m edge length should agree", areaAddressM, areaM, EPSILON);
-                assertTrue("m length greater than km length", areaM > areaKm);
-                assertTrue("km length greater than rads length", areaKm > areaRads);
-            }
-        }
-    }
-
-    @Test(expected = H3Exception.class)
-    public void testExactEdgeLengthInvalid() {
-        // Passing in a non-edge should not cause a crash
-        h3.exactEdgeLength(h3.latLngToCell(0, 0, 0), LengthUnit.km);
-    }
-
-    @Test(expected = H3Exception.class)
-    public void testExactEdgeLengthInvalidEdge() {
-        h3.exactEdgeLength(0, LengthUnit.rads);
-    }
-
-    @Test(expected = IllegalArgumentException.class)
-    public void testExactEdgeLengthInvalidUnit() {
-        long cell = h3.latLngToCell(0, 0, 0);
-        long edge = h3.originToDirectedEdges(cell).get(0);
-        h3.exactEdgeLength(edge, null);
-    }
-
-    @Test
-    public void testPointDist() {
-        LatLng[] testA = { new LatLng(10, 10), new LatLng(0, 0), new LatLng(23, 23) };
-        LatLng[] testB = { new LatLng(10, -10), new LatLng(-10, 0),new LatLng(23, 23) };
-        double[] testDistanceDegrees = { 20, 10, 0 };
-
-        for (int i = 0; i < testA.length; i++) {
-            LatLng a = testA[i];
-            LatLng b = testB[i];
-            double expectedRads = Math.toRadians(testDistanceDegrees[i]);
-
-            double distRads = h3.distance(a, b, LengthUnit.rads);
-            double distKm = h3.distance(a, b, LengthUnit.km);
-            double distM = h3.distance(a, b, LengthUnit.m);
-
-            // TODO: Epsilon is unusually large in the core H3 tests
-            assertEquals("radians distance is as expected", expectedRads, distRads, EPSILON * 10000);
-            if (expectedRads == 0) {
-                assertEquals("m distance is zero", 0, distM, EPSILON);
-                assertEquals("km distance is zero", 0, distKm, EPSILON);
-            } else {
-                assertTrue("m distance greater than km distance", distM > distKm);
-                assertTrue("km distance greater than rads distance", distKm > distRads);
-            }
-        }
-    }
-
-    @Test
-    public void testPointDistNaN() {
-        LatLng zero = new LatLng(0, 0);
-        LatLng nan = new LatLng(Double.NaN, Double.NaN);
-        double dist1 = h3.distance(nan, zero, LengthUnit.rads);
-        double dist2 = h3.distance(zero, nan, LengthUnit.km);
-        double dist3 = h3.distance(nan, nan, LengthUnit.m);
-        assertTrue("nan distance results in nan", Double.isNaN(dist1));
-        assertTrue("nan distance results in nan", Double.isNaN(dist2));
-        assertTrue("nan distance results in nan", Double.isNaN(dist3));
-    }
-
-    @Test
-    public void testPointDistPositiveInfinity() {
-        LatLng posInf = new LatLng(Double.POSITIVE_INFINITY, Double.POSITIVE_INFINITY);
-        LatLng zero = new LatLng(0, 0);
-        double dist = h3.distance(posInf, zero, LengthUnit.m);
-        assertTrue("+Infinity distance results in NaN", Double.isNaN(dist));
-    }
-
-    @Test
-    public void testPointDistNegativeInfinity() {
-        LatLng negInf = new LatLng(Double.NEGATIVE_INFINITY, Double.NEGATIVE_INFINITY);
-        LatLng zero = new LatLng(0, 0);
-        double dist = h3.distance(negInf, zero, LengthUnit.m);
-        assertTrue("-Infinity distance results in NaN", Double.isNaN(dist));
-    }
-
-    @Test(expected = IllegalArgumentException.class)
-    public void testPointDistInvalid() {
-        LatLng a = new LatLng(0, 0);
-        LatLng b = new LatLng(0, 0);
-        h3.distance(a, b, null);
-    }
-
-    @Test(expected = IllegalArgumentException.class)
-    public void testGetPentagonIndexesNegativeRes() {
-        h3.getPentagonAddresses(-1);
-    }
-
-    @Test(expected = IllegalArgumentException.class)
-    public void testGetPentagonIndexesOutOfRangeRes() {
-        h3.getPentagonAddresses(20);
-    }
-
-    @Test(expected = IllegalArgumentException.class)
-    public void testConstantsInvalid() {
-        h3.getHexagonAreaAvg(-1, AreaUnit.km2);
-    }
-
-    @Test(expected = IllegalArgumentException.class)
-    public void testConstantsInvalidUnit() {
-        h3.getHexagonAreaAvg(-1, AreaUnit.rads2);
-    }
-
-    @Test(expected = IllegalArgumentException.class)
-    public void testConstantsInvalid2() {
-        h3.getHexagonAreaAvg(0, null);
-    }
-
-    @Test(expected = IllegalArgumentException.class)
-    public void testConstantsInvalid3() {
-        h3.getHexagonEdgeLengthAvg(0, null);
-=======
-import com.uber.h3core.util.GeoCoord;
+import com.uber.h3core.exceptions.H3Exception;
+import com.uber.h3core.util.LatLng;
 import java.io.IOException;
 import java.util.Collection;
 import org.junit.Test;
@@ -341,11 +60,11 @@
     double lastEdgeLengthM = 0;
     long lastNumHexagons = Long.MAX_VALUE;
     for (int i = 15; i >= 0; i--) {
-      double areaKm2 = h3.hexArea(i, AreaUnit.km2);
-      double areaM2 = h3.hexArea(i, AreaUnit.m2);
-      double edgeKm = h3.edgeLength(i, LengthUnit.km);
-      double edgeM = h3.edgeLength(i, LengthUnit.m);
-      long numHexagons = h3.numHexagons(i);
+      double areaKm2 = h3.getHexagonAreaAvg(i, AreaUnit.km2);
+      double areaM2 = h3.getHexagonAreaAvg(i, AreaUnit.m2);
+      double edgeKm = h3.getHexagonEdgeLengthAvg(i, LengthUnit.km);
+      double edgeM = h3.getHexagonEdgeLengthAvg(i, LengthUnit.m);
+      long numHexagons = h3.getNumCells(i);
 
       assertTrue(areaKm2 > lastAreaKm2);
       assertTrue(areaM2 > lastAreaM2);
@@ -366,16 +85,16 @@
 
   @Test
   public void testGetRes0Indexes() {
-    Collection<String> indexesAddresses = h3.getRes0IndexesAddresses();
-    Collection<Long> indexes = h3.getRes0Indexes();
+    Collection<String> indexesAddresses = h3.getRes0CellAddresses();
+    Collection<Long> indexes = h3.getRes0Cells();
 
     assertEquals(
         "Both signatures return the same results (size)", indexes.size(), indexesAddresses.size());
 
     for (Long index : indexes) {
       assertEquals("Index is unique", 1, indexes.stream().filter(i -> i.equals(index)).count());
-      assertTrue("Index is valid", h3.h3IsValid(index));
-      assertEquals("Index is res 0", 0, h3.h3GetResolution(index));
+      assertTrue("Index is valid", h3.isValidCell(index));
+      assertEquals("Index is res 0", 0, h3.getResolution(index));
       assertTrue(
           "Both signatures return the same results",
           indexesAddresses.contains(h3.h3ToString(index)));
@@ -385,8 +104,8 @@
   @Test
   public void testGetPentagonIndexes() {
     for (int res = 0; res < 16; res++) {
-      Collection<String> indexesAddresses = h3.getPentagonIndexesAddresses(res);
-      Collection<Long> indexes = h3.getPentagonIndexes(res);
+      Collection<String> indexesAddresses = h3.getPentagonAddresses(res);
+      Collection<Long> indexes = h3.getPentagons(res);
 
       assertEquals(
           "Both signatures return the same results (size)",
@@ -396,12 +115,12 @@
 
       for (Long index : indexes) {
         assertEquals("Index is unique", 1, indexes.stream().filter(i -> i.equals(index)).count());
-        assertTrue("Index is valid", h3.h3IsValid(index));
-        assertEquals(String.format("Index is res %d", res), res, h3.h3GetResolution(index));
+        assertTrue("Index is valid", h3.isValidCell(index));
+        assertEquals(String.format("Index is res %d", res), res, h3.getResolution(index));
         assertTrue(
             "Both signatures return the same results",
             indexesAddresses.contains(h3.h3ToString(index)));
-        assertTrue("Index is a pentagon", h3.h3IsPentagon(index));
+        assertTrue("Index is a pentagon", h3.isPentagon(index));
       }
     }
   }
@@ -428,8 +147,8 @@
     };
 
     for (int res = 0; res <= 15; res++) {
-      String cellAddress = h3.geoToH3Address(0, 0, res);
-      long cell = h3.geoToH3(0, 0, res);
+      String cellAddress = h3.latLngToCellAddress(0, 0, res);
+      long cell = h3.latLngToCell(0, 0, res);
 
       double areaAddressM2 = h3.cellArea(cellAddress, AreaUnit.m2);
       double areaAddressKm2 = h3.cellArea(cellAddress, AreaUnit.km2);
@@ -455,16 +174,16 @@
 
   @Test(expected = IllegalArgumentException.class)
   public void testCellAreaInvalidUnit() {
-    long cell = h3.geoToH3(0, 0, 0);
+    long cell = h3.latLngToCell(0, 0, 0);
     h3.cellArea(cell, null);
   }
 
   @Test
   public void testExactEdgeLength() {
     for (int res = 0; res <= 15; res++) {
-      long cell = h3.geoToH3(0, 0, res);
-
-      for (long edge : h3.getH3UnidirectionalEdgesFromHexagon(cell)) {
+      long cell = h3.latLngToCell(0, 0, res);
+
+      for (long edge : h3.originToDirectedEdges(cell)) {
         String edgeAddress = h3.h3ToString(edge);
 
         double areaAddressM = h3.exactEdgeLength(edgeAddress, LengthUnit.m);
@@ -487,35 +206,38 @@
     }
   }
 
-  @Test
+  @Test(expected = H3Exception.class)
   public void testExactEdgeLengthInvalid() {
-    // Passing in a zero should not cause a crash
+    // Passing in a non-edge should not cause a crash
+    h3.exactEdgeLength(h3.latLngToCell(0, 0, 0), LengthUnit.km);
+  }
+
+  @Test(expected = H3Exception.class)
+  public void testExactEdgeLengthInvalidEdge() {
     h3.exactEdgeLength(0, LengthUnit.rads);
-    // Passing in a non-edge should not cause a crash
-    h3.exactEdgeLength(h3.geoToH3(0, 0, 0), LengthUnit.km);
   }
 
   @Test(expected = IllegalArgumentException.class)
   public void testExactEdgeLengthInvalidUnit() {
-    long cell = h3.geoToH3(0, 0, 0);
-    long edge = h3.getH3UnidirectionalEdgesFromHexagon(cell).get(0);
+    long cell = h3.latLngToCell(0, 0, 0);
+    long edge = h3.originToDirectedEdges(cell).get(0);
     h3.exactEdgeLength(edge, null);
   }
 
   @Test
   public void testPointDist() {
-    GeoCoord[] testA = {new GeoCoord(10, 10), new GeoCoord(0, 0), new GeoCoord(23, 23)};
-    GeoCoord[] testB = {new GeoCoord(10, -10), new GeoCoord(-10, 0), new GeoCoord(23, 23)};
+    LatLng[] testA = {new LatLng(10, 10), new LatLng(0, 0), new LatLng(23, 23)};
+    LatLng[] testB = {new LatLng(10, -10), new LatLng(-10, 0), new LatLng(23, 23)};
     double[] testDistanceDegrees = {20, 10, 0};
 
     for (int i = 0; i < testA.length; i++) {
-      GeoCoord a = testA[i];
-      GeoCoord b = testB[i];
+      LatLng a = testA[i];
+      LatLng b = testB[i];
       double expectedRads = Math.toRadians(testDistanceDegrees[i]);
 
-      double distRads = h3.pointDist(a, b, LengthUnit.rads);
-      double distKm = h3.pointDist(a, b, LengthUnit.km);
-      double distM = h3.pointDist(a, b, LengthUnit.m);
+      double distRads = h3.distance(a, b, LengthUnit.rads);
+      double distKm = h3.distance(a, b, LengthUnit.km);
+      double distM = h3.distance(a, b, LengthUnit.m);
 
       // TODO: Epsilon is unusually large in the core H3 tests
       assertEquals("radians distance is as expected", expectedRads, distRads, EPSILON * 10000);
@@ -526,17 +248,16 @@
         assertTrue("m distance greater than km distance", distM > distKm);
         assertTrue("km distance greater than rads distance", distKm > distRads);
       }
->>>>>>> 56edf175
     }
   }
 
   @Test
   public void testPointDistNaN() {
-    GeoCoord zero = new GeoCoord(0, 0);
-    GeoCoord nan = new GeoCoord(Double.NaN, Double.NaN);
-    double dist1 = h3.pointDist(nan, zero, LengthUnit.rads);
-    double dist2 = h3.pointDist(zero, nan, LengthUnit.km);
-    double dist3 = h3.pointDist(nan, nan, LengthUnit.m);
+    LatLng zero = new LatLng(0, 0);
+    LatLng nan = new LatLng(Double.NaN, Double.NaN);
+    double dist1 = h3.distance(nan, zero, LengthUnit.rads);
+    double dist2 = h3.distance(zero, nan, LengthUnit.km);
+    double dist3 = h3.distance(nan, nan, LengthUnit.m);
     assertTrue("nan distance results in nan", Double.isNaN(dist1));
     assertTrue("nan distance results in nan", Double.isNaN(dist2));
     assertTrue("nan distance results in nan", Double.isNaN(dist3));
@@ -544,54 +265,54 @@
 
   @Test
   public void testPointDistPositiveInfinity() {
-    GeoCoord posInf = new GeoCoord(Double.POSITIVE_INFINITY, Double.POSITIVE_INFINITY);
-    GeoCoord zero = new GeoCoord(0, 0);
-    double dist = h3.pointDist(posInf, zero, LengthUnit.m);
+    LatLng posInf = new LatLng(Double.POSITIVE_INFINITY, Double.POSITIVE_INFINITY);
+    LatLng zero = new LatLng(0, 0);
+    double dist = h3.distance(posInf, zero, LengthUnit.m);
     assertTrue("+Infinity distance results in NaN", Double.isNaN(dist));
   }
 
   @Test
   public void testPointDistNegativeInfinity() {
-    GeoCoord negInf = new GeoCoord(Double.NEGATIVE_INFINITY, Double.NEGATIVE_INFINITY);
-    GeoCoord zero = new GeoCoord(0, 0);
-    double dist = h3.pointDist(negInf, zero, LengthUnit.m);
+    LatLng negInf = new LatLng(Double.NEGATIVE_INFINITY, Double.NEGATIVE_INFINITY);
+    LatLng zero = new LatLng(0, 0);
+    double dist = h3.distance(negInf, zero, LengthUnit.m);
     assertTrue("-Infinity distance results in NaN", Double.isNaN(dist));
   }
 
   @Test(expected = IllegalArgumentException.class)
   public void testPointDistInvalid() {
-    GeoCoord a = new GeoCoord(0, 0);
-    GeoCoord b = new GeoCoord(0, 0);
-    h3.pointDist(a, b, null);
+    LatLng a = new LatLng(0, 0);
+    LatLng b = new LatLng(0, 0);
+    h3.distance(a, b, null);
   }
 
   @Test(expected = IllegalArgumentException.class)
   public void testGetPentagonIndexesNegativeRes() {
-    h3.getPentagonIndexesAddresses(-1);
+    h3.getPentagonAddresses(-1);
   }
 
   @Test(expected = IllegalArgumentException.class)
   public void testGetPentagonIndexesOutOfRangeRes() {
-    h3.getPentagonIndexesAddresses(20);
+    h3.getPentagonAddresses(20);
   }
 
   @Test(expected = IllegalArgumentException.class)
   public void testConstantsInvalid() {
-    h3.hexArea(-1, AreaUnit.km2);
+    h3.getHexagonAreaAvg(-1, AreaUnit.km2);
   }
 
   @Test(expected = IllegalArgumentException.class)
   public void testConstantsInvalidUnit() {
-    h3.hexArea(-1, AreaUnit.rads2);
+    h3.getHexagonAreaAvg(-1, AreaUnit.rads2);
   }
 
   @Test(expected = IllegalArgumentException.class)
   public void testConstantsInvalid2() {
-    h3.hexArea(0, null);
+    h3.getHexagonAreaAvg(0, null);
   }
 
   @Test(expected = IllegalArgumentException.class)
   public void testConstantsInvalid3() {
-    h3.edgeLength(0, null);
+    h3.getHexagonEdgeLengthAvg(0, null);
   }
 }