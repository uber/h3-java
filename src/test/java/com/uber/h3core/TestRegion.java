/*
 * Copyright 2019, 2022 Uber Technologies, Inc.
 *
 * Licensed under the Apache License, Version 2.0 (the "License");
 * you may not use this file except in compliance with the License.
 * You may obtain a copy of the License at
 *
 *         http://www.apache.org/licenses/LICENSE-2.0
 *
 * Unless required by applicable law or agreed to in writing, software
 * distributed under the License is distributed on an "AS IS" BASIS,
 * WITHOUT WARRANTIES OR CONDITIONS OF ANY KIND, either express or implied.
 * See the License for the specific language governing permissions and
 * limitations under the License.
 */
package com.uber.h3core;

import static org.junit.Assert.assertEquals;
import static org.junit.Assert.assertTrue;

import com.google.common.collect.ImmutableList;
import com.google.common.collect.ImmutableSet;
<<<<<<< HEAD
import com.uber.h3core.util.LatLng;
import org.junit.Test;

=======
import com.uber.h3core.util.GeoCoord;
>>>>>>> 56edf175
import java.util.ArrayList;
import java.util.List;
import org.junit.Test;

/** Tests for region (polyfill, h3SetToMultiPolygon) functions. */
public class TestRegion extends BaseTestH3Core {
<<<<<<< HEAD
    @Test
    public void testPolyfill() {
        List<Long> hexagons = h3.polygonToCells(
                ImmutableList.of(
                        new LatLng(37.813318999983238, -122.4089866999972145),
                        new LatLng(37.7866302000007224, -122.3805436999997056),
                        new LatLng(37.7198061999978478, -122.3544736999993603),
                        new LatLng(37.7076131999975672, -122.5123436999983966),
                        new LatLng(37.7835871999971715, -122.5247187000021967),
                        new LatLng(37.8151571999998453, -122.4798767000009008)
                ), null, 9
        );

        assertTrue(hexagons.size() > 1000);
    }

    @Test
    public void testPolyfillAddresses() {
        List<String> hexagons = h3.polygonToCellAddresses(
                ImmutableList.<LatLng>of(
                        new LatLng(37.813318999983238, -122.4089866999972145),
                        new LatLng(37.7866302000007224, -122.3805436999997056),
                        new LatLng(37.7198061999978478, -122.3544736999993603),
                        new LatLng(37.7076131999975672, -122.5123436999983966),
                        new LatLng(37.7835871999971715, -122.5247187000021967),
                        new LatLng(37.8151571999998453, -122.4798767000009008)
                ), null, 9
        );

        assertTrue(hexagons.size() > 1000);
    }

    @Test
    public void testPolyfillWithHole() {
        List<Long> hexagons = h3.polygonToCells(
                ImmutableList.<LatLng>of(
                        new LatLng(37.813318999983238, -122.4089866999972145),
                        new LatLng(37.7866302000007224, -122.3805436999997056),
                        new LatLng(37.7198061999978478, -122.3544736999993603),
                        new LatLng(37.7076131999975672, -122.5123436999983966),
                        new LatLng(37.7835871999971715, -122.5247187000021967),
                        new LatLng(37.8151571999998453, -122.4798767000009008)
                ),
                ImmutableList.<List<LatLng>>of(
                        ImmutableList.<LatLng>of(
                                new LatLng(37.7869802, -122.4471197),
                                new LatLng(37.7664102, -122.4590777),
                                new LatLng(37.7710682, -122.4137097)
                        )
                ),
                9
        );

        assertTrue(hexagons.size() > 1000);
    }

    @Test
    public void testPolyfillWithTwoHoles() {
        List<Long> hexagons = h3.polygonToCells(
                ImmutableList.<LatLng>of(
                        new LatLng(37.813318999983238, -122.4089866999972145),
                        new LatLng(37.7866302000007224, -122.3805436999997056),
                        new LatLng(37.7198061999978478, -122.3544736999993603),
                        new LatLng(37.7076131999975672, -122.5123436999983966),
                        new LatLng(37.7835871999971715, -122.5247187000021967),
                        new LatLng(37.8151571999998453, -122.4798767000009008)
                ),
                ImmutableList.<List<LatLng>>of(
                        ImmutableList.<LatLng>of(
                                new LatLng(37.7869802, -122.4471197),
                                new LatLng(37.7664102, -122.4590777),
                                new LatLng(37.7710682, -122.4137097)
                        ),
                        ImmutableList.<LatLng>of(
                                new LatLng(37.747976, -122.490025),
                                new LatLng(37.731550, -122.503758),
                                new LatLng(37.725440, -122.452603)
                        )
                ),
                9
        );

        assertTrue(hexagons.size() > 1000);
    }

    @Test
    public void testPolyfillKnownHoles() {
        List<Long> inputHexagons = h3.gridDisk(0x85283083fffffffL, 2);
        inputHexagons.remove(0x8528308ffffffffL);
        inputHexagons.remove(0x85283097fffffffL);
        inputHexagons.remove(0x8528309bfffffffL);

        List<List<LatLng>> geo = h3.cellsToMultiPolygon(inputHexagons, true).get(0);

        List<LatLng> outline = geo.remove(0); // geo is now holes

        List<Long> outputHexagons = h3.polygonToCells(outline, geo, 5);

        assertEquals(ImmutableSet.copyOf(inputHexagons), ImmutableSet.copyOf(outputHexagons));
    }

    @Test
    public void testH3SetToMultiPolygonEmpty() {
        assertEquals(0, h3.cellsToMultiPolygon(new ArrayList<Long>(), false).size());
    }
=======
  @Test
  public void testPolyfill() {
    List<Long> hexagons =
        h3.polyfill(
            ImmutableList.of(
                new GeoCoord(37.813318999983238, -122.4089866999972145),
                new GeoCoord(37.7866302000007224, -122.3805436999997056),
                new GeoCoord(37.7198061999978478, -122.3544736999993603),
                new GeoCoord(37.7076131999975672, -122.5123436999983966),
                new GeoCoord(37.7835871999971715, -122.5247187000021967),
                new GeoCoord(37.8151571999998453, -122.4798767000009008)),
            null,
            9);

    assertTrue(hexagons.size() > 1000);
  }

  @Test
  public void testPolyfillAddresses() {
    List<String> hexagons =
        h3.polyfillAddress(
            ImmutableList.<GeoCoord>of(
                new GeoCoord(37.813318999983238, -122.4089866999972145),
                new GeoCoord(37.7866302000007224, -122.3805436999997056),
                new GeoCoord(37.7198061999978478, -122.3544736999993603),
                new GeoCoord(37.7076131999975672, -122.5123436999983966),
                new GeoCoord(37.7835871999971715, -122.5247187000021967),
                new GeoCoord(37.8151571999998453, -122.4798767000009008)),
            null,
            9);

    assertTrue(hexagons.size() > 1000);
  }

  @Test
  public void testPolyfillWithHole() {
    List<Long> hexagons =
        h3.polyfill(
            ImmutableList.<GeoCoord>of(
                new GeoCoord(37.813318999983238, -122.4089866999972145),
                new GeoCoord(37.7866302000007224, -122.3805436999997056),
                new GeoCoord(37.7198061999978478, -122.3544736999993603),
                new GeoCoord(37.7076131999975672, -122.5123436999983966),
                new GeoCoord(37.7835871999971715, -122.5247187000021967),
                new GeoCoord(37.8151571999998453, -122.4798767000009008)),
            ImmutableList.<List<GeoCoord>>of(
                ImmutableList.<GeoCoord>of(
                    new GeoCoord(37.7869802, -122.4471197),
                    new GeoCoord(37.7664102, -122.4590777),
                    new GeoCoord(37.7710682, -122.4137097))),
            9);

    assertTrue(hexagons.size() > 1000);
  }

  @Test
  public void testPolyfillWithTwoHoles() {
    List<Long> hexagons =
        h3.polyfill(
            ImmutableList.<GeoCoord>of(
                new GeoCoord(37.813318999983238, -122.4089866999972145),
                new GeoCoord(37.7866302000007224, -122.3805436999997056),
                new GeoCoord(37.7198061999978478, -122.3544736999993603),
                new GeoCoord(37.7076131999975672, -122.5123436999983966),
                new GeoCoord(37.7835871999971715, -122.5247187000021967),
                new GeoCoord(37.8151571999998453, -122.4798767000009008)),
            ImmutableList.<List<GeoCoord>>of(
                ImmutableList.<GeoCoord>of(
                    new GeoCoord(37.7869802, -122.4471197),
                    new GeoCoord(37.7664102, -122.4590777),
                    new GeoCoord(37.7710682, -122.4137097)),
                ImmutableList.<GeoCoord>of(
                    new GeoCoord(37.747976, -122.490025),
                    new GeoCoord(37.731550, -122.503758),
                    new GeoCoord(37.725440, -122.452603))),
            9);

    assertTrue(hexagons.size() > 1000);
  }

  @Test
  public void testPolyfillKnownHoles() {
    List<Long> inputHexagons = h3.kRing(0x85283083fffffffL, 2);
    inputHexagons.remove(0x8528308ffffffffL);
    inputHexagons.remove(0x85283097fffffffL);
    inputHexagons.remove(0x8528309bfffffffL);

    List<List<GeoCoord>> geo = h3.h3SetToMultiPolygon(inputHexagons, true).get(0);
>>>>>>> 56edf175

    List<GeoCoord> outline = geo.remove(0); // geo is now holes

<<<<<<< HEAD
        List<LatLng> actualBounds = h3.cellToBoundary(testIndex);
        List<List<List<LatLng>>> multiBounds = h3.cellsToMultiPolygon(ImmutableList.of(testIndex), true);
=======
    List<Long> outputHexagons = h3.polyfill(outline, geo, 5);
>>>>>>> 56edf175

    assertEquals(ImmutableSet.copyOf(inputHexagons), ImmutableSet.copyOf(outputHexagons));
  }

  @Test
  public void testH3SetToMultiPolygonEmpty() {
    assertEquals(0, h3.h3SetToMultiPolygon(new ArrayList<Long>(), false).size());
  }

  @Test
  public void testH3SetToMultiPolygonSingle() {
    long testIndex = 0x89283082837ffffL;

    List<GeoCoord> actualBounds = h3.h3ToGeoBoundary(testIndex);
    List<List<List<GeoCoord>>> multiBounds =
        h3.h3SetToMultiPolygon(ImmutableList.of(testIndex), true);

    // This is tricky, because output in an order starting from any vertex
    // would also be correct, but that's difficult to assert and there's
    // value in being specific here

<<<<<<< HEAD
        List<LatLng> actualBounds = h3.cellToBoundary(testIndex);
        List<List<List<LatLng>>> multiBounds = h3.cellsToMultiPolygon(ImmutableList.of(testIndex), false);
=======
    assertEquals(1, multiBounds.size());
    assertEquals(1, multiBounds.get(0).size());
    assertEquals(actualBounds.size() + 1, multiBounds.get(0).get(0).size());
>>>>>>> 56edf175

    int[] expectedIndices = {0, 1, 2, 3, 4, 5, 0};

    for (int i = 0; i < actualBounds.size(); i++) {
      assertEquals(
          actualBounds.get(expectedIndices[i]).lat, multiBounds.get(0).get(0).get(i).lat, EPSILON);
      assertEquals(
          actualBounds.get(expectedIndices[i]).lng, multiBounds.get(0).get(0).get(i).lng, EPSILON);
    }
  }

  @Test
  public void testH3SetToMultiPolygonSingleNonGeoJson() {
    long testIndex = 0x89283082837ffffL;

    List<GeoCoord> actualBounds = h3.h3ToGeoBoundary(testIndex);
    List<List<List<GeoCoord>>> multiBounds =
        h3.h3SetToMultiPolygon(ImmutableList.of(testIndex), false);

<<<<<<< HEAD
    @Test
    public void testH3SetToMultiPolygonContiguous2() {
        long testIndex = 0x89283082837ffffL;
        long testIndex2 = 0x89283082833ffffL;

        List<LatLng> actualBounds = h3.cellToBoundary(testIndex);
        List<LatLng> actualBounds2 = h3.cellToBoundary(testIndex2);

        // Note this is different than the h3core-js bindings, in that it uses GeoJSON (possible bug)
        List<List<List<LatLng>>> multiBounds = h3.cellsToMultiPolygon(ImmutableList.of(testIndex, testIndex2), false);

        assertEquals(1, multiBounds.size());
        assertEquals(1, multiBounds.get(0).size());
        assertEquals(10, multiBounds.get(0).get(0).size());

        assertEquals(actualBounds.get(1).lat, multiBounds.get(0).get(0).get(0).lat, EPSILON);
        assertEquals(actualBounds.get(2).lat, multiBounds.get(0).get(0).get(1).lat, EPSILON);
        assertEquals(actualBounds.get(3).lat, multiBounds.get(0).get(0).get(2).lat, EPSILON);
        assertEquals(actualBounds.get(4).lat, multiBounds.get(0).get(0).get(3).lat, EPSILON);
        assertEquals(actualBounds.get(5).lat, multiBounds.get(0).get(0).get(4).lat, EPSILON);
        assertEquals(actualBounds2.get(4).lat, multiBounds.get(0).get(0).get(5).lat, EPSILON);
        assertEquals(actualBounds2.get(5).lat, multiBounds.get(0).get(0).get(6).lat, EPSILON);
        assertEquals(actualBounds2.get(0).lat, multiBounds.get(0).get(0).get(7).lat, EPSILON);
        assertEquals(actualBounds2.get(1).lat, multiBounds.get(0).get(0).get(8).lat, EPSILON);
        assertEquals(actualBounds2.get(2).lat, multiBounds.get(0).get(0).get(9).lat, EPSILON);
        assertEquals(actualBounds.get(1).lng, multiBounds.get(0).get(0).get(0).lng, EPSILON);
        assertEquals(actualBounds.get(2).lng, multiBounds.get(0).get(0).get(1).lng, EPSILON);
        assertEquals(actualBounds.get(3).lng, multiBounds.get(0).get(0).get(2).lng, EPSILON);
        assertEquals(actualBounds.get(4).lng, multiBounds.get(0).get(0).get(3).lng, EPSILON);
        assertEquals(actualBounds.get(5).lng, multiBounds.get(0).get(0).get(4).lng, EPSILON);
        assertEquals(actualBounds2.get(4).lng, multiBounds.get(0).get(0).get(5).lng, EPSILON);
        assertEquals(actualBounds2.get(5).lng, multiBounds.get(0).get(0).get(6).lng, EPSILON);
        assertEquals(actualBounds2.get(0).lng, multiBounds.get(0).get(0).get(7).lng, EPSILON);
        assertEquals(actualBounds2.get(1).lng, multiBounds.get(0).get(0).get(8).lng, EPSILON);
        assertEquals(actualBounds2.get(2).lng, multiBounds.get(0).get(0).get(9).lng, EPSILON);
    }
=======
    // This is tricky, because output in an order starting from any vertex
    // would also be correct, but that's difficult to assert and there's
    // value in being specific here
>>>>>>> 56edf175

    assertEquals(1, multiBounds.size());
    assertEquals(1, multiBounds.get(0).size());
    assertEquals(actualBounds.size(), multiBounds.get(0).get(0).size());

<<<<<<< HEAD
        List<List<List<LatLng>>> multiBounds = h3.cellsToMultiPolygon(ImmutableList.of(testIndex, testIndex2), false);
=======
    int[] expectedIndices = {0, 1, 2, 3, 4, 5};
>>>>>>> 56edf175

    for (int i = 0; i < actualBounds.size(); i++) {
      assertEquals(
          actualBounds.get(expectedIndices[i]).lat, multiBounds.get(0).get(0).get(i).lat, EPSILON);
      assertEquals(
          actualBounds.get(expectedIndices[i]).lng, multiBounds.get(0).get(0).get(i).lng, EPSILON);
    }
<<<<<<< HEAD

    @Test
    public void testH3SetToMultiPolygonHole() {
        // Six hexagons in a ring around a hole
        List<List<List<LatLng>>> multiBounds = h3.cellAddressesToMultiPolygon(ImmutableList.of(
                "892830828c7ffff", "892830828d7ffff", "8928308289bffff",
                "89283082813ffff", "8928308288fffff", "89283082883ffff"
        ), false);

        assertEquals(1, multiBounds.size());
        assertEquals(2, multiBounds.get(0).size());
        assertEquals(6 * 3, multiBounds.get(0).get(0).size());
        assertEquals(6, multiBounds.get(0).get(1).size());
    }

    @Test
    public void testH3SetToMultiPolygonLarge() {
        int numHexes = 20000;

        List<String> addresses = new ArrayList<>(numHexes);
        for (int i = 0; i < numHexes; i++) {
            addresses.add(h3.latLngToCellAddress(0, i * 0.01, 15));
        }

        List<List<List<LatLng>>> multiBounds = h3.cellAddressesToMultiPolygon(addresses, false);
=======
  }

  @Test
  public void testH3SetToMultiPolygonContiguous2() {
    long testIndex = 0x89283082837ffffL;
    long testIndex2 = 0x89283082833ffffL;

    List<GeoCoord> actualBounds = h3.h3ToGeoBoundary(testIndex);
    List<GeoCoord> actualBounds2 = h3.h3ToGeoBoundary(testIndex2);

    // Note this is different than the h3core-js bindings, in that it uses GeoJSON (possible bug)
    List<List<List<GeoCoord>>> multiBounds =
        h3.h3SetToMultiPolygon(ImmutableList.of(testIndex, testIndex2), false);

    assertEquals(1, multiBounds.size());
    assertEquals(1, multiBounds.get(0).size());
    assertEquals(10, multiBounds.get(0).get(0).size());

    assertEquals(actualBounds.get(1).lat, multiBounds.get(0).get(0).get(0).lat, EPSILON);
    assertEquals(actualBounds.get(2).lat, multiBounds.get(0).get(0).get(1).lat, EPSILON);
    assertEquals(actualBounds.get(3).lat, multiBounds.get(0).get(0).get(2).lat, EPSILON);
    assertEquals(actualBounds.get(4).lat, multiBounds.get(0).get(0).get(3).lat, EPSILON);
    assertEquals(actualBounds.get(5).lat, multiBounds.get(0).get(0).get(4).lat, EPSILON);
    assertEquals(actualBounds2.get(4).lat, multiBounds.get(0).get(0).get(5).lat, EPSILON);
    assertEquals(actualBounds2.get(5).lat, multiBounds.get(0).get(0).get(6).lat, EPSILON);
    assertEquals(actualBounds2.get(0).lat, multiBounds.get(0).get(0).get(7).lat, EPSILON);
    assertEquals(actualBounds2.get(1).lat, multiBounds.get(0).get(0).get(8).lat, EPSILON);
    assertEquals(actualBounds2.get(2).lat, multiBounds.get(0).get(0).get(9).lat, EPSILON);
    assertEquals(actualBounds.get(1).lng, multiBounds.get(0).get(0).get(0).lng, EPSILON);
    assertEquals(actualBounds.get(2).lng, multiBounds.get(0).get(0).get(1).lng, EPSILON);
    assertEquals(actualBounds.get(3).lng, multiBounds.get(0).get(0).get(2).lng, EPSILON);
    assertEquals(actualBounds.get(4).lng, multiBounds.get(0).get(0).get(3).lng, EPSILON);
    assertEquals(actualBounds.get(5).lng, multiBounds.get(0).get(0).get(4).lng, EPSILON);
    assertEquals(actualBounds2.get(4).lng, multiBounds.get(0).get(0).get(5).lng, EPSILON);
    assertEquals(actualBounds2.get(5).lng, multiBounds.get(0).get(0).get(6).lng, EPSILON);
    assertEquals(actualBounds2.get(0).lng, multiBounds.get(0).get(0).get(7).lng, EPSILON);
    assertEquals(actualBounds2.get(1).lng, multiBounds.get(0).get(0).get(8).lng, EPSILON);
    assertEquals(actualBounds2.get(2).lng, multiBounds.get(0).get(0).get(9).lng, EPSILON);
  }

  @Test
  public void testH3SetToMultiPolygonNonContiguous2() {
    long testIndex = 0x89283082837ffffL;
    long testIndex2 = 0x8928308280fffffL;

    List<List<List<GeoCoord>>> multiBounds =
        h3.h3SetToMultiPolygon(ImmutableList.of(testIndex, testIndex2), false);

    assertEquals(2, multiBounds.size());
    assertEquals(1, multiBounds.get(0).size());
    assertEquals(6, multiBounds.get(0).get(0).size());
    assertEquals(1, multiBounds.get(1).size());
    assertEquals(6, multiBounds.get(1).get(0).size());
  }

  @Test
  public void testH3SetToMultiPolygonHole() {
    // Six hexagons in a ring around a hole
    List<List<List<GeoCoord>>> multiBounds =
        h3.h3AddressSetToMultiPolygon(
            ImmutableList.of(
                "892830828c7ffff",
                "892830828d7ffff",
                "8928308289bffff",
                "89283082813ffff",
                "8928308288fffff",
                "89283082883ffff"),
            false);

    assertEquals(1, multiBounds.size());
    assertEquals(2, multiBounds.get(0).size());
    assertEquals(6 * 3, multiBounds.get(0).get(0).size());
    assertEquals(6, multiBounds.get(0).get(1).size());
  }

  @Test
  public void testH3SetToMultiPolygonLarge() {
    int numHexes = 20000;

    List<String> addresses = new ArrayList<>(numHexes);
    for (int i = 0; i < numHexes; i++) {
      addresses.add(h3.geoToH3Address(0, i * 0.01, 15));
    }

    List<List<List<GeoCoord>>> multiBounds = h3.h3AddressSetToMultiPolygon(addresses, false);
>>>>>>> 56edf175

    assertEquals(numHexes, multiBounds.size());
    for (int i = 0; i < multiBounds.size(); i++) {
      assertEquals(1, multiBounds.get(i).size());
      assertEquals(6, multiBounds.get(i).get(0).size());
    }
  }
}<|MERGE_RESOLUTION|>--- conflicted
+++ resolved
@@ -20,137 +20,24 @@
 
 import com.google.common.collect.ImmutableList;
 import com.google.common.collect.ImmutableSet;
-<<<<<<< HEAD
 import com.uber.h3core.util.LatLng;
-import org.junit.Test;
-
-=======
-import com.uber.h3core.util.GeoCoord;
->>>>>>> 56edf175
 import java.util.ArrayList;
 import java.util.List;
 import org.junit.Test;
 
 /** Tests for region (polyfill, h3SetToMultiPolygon) functions. */
 public class TestRegion extends BaseTestH3Core {
-<<<<<<< HEAD
-    @Test
-    public void testPolyfill() {
-        List<Long> hexagons = h3.polygonToCells(
-                ImmutableList.of(
-                        new LatLng(37.813318999983238, -122.4089866999972145),
-                        new LatLng(37.7866302000007224, -122.3805436999997056),
-                        new LatLng(37.7198061999978478, -122.3544736999993603),
-                        new LatLng(37.7076131999975672, -122.5123436999983966),
-                        new LatLng(37.7835871999971715, -122.5247187000021967),
-                        new LatLng(37.8151571999998453, -122.4798767000009008)
-                ), null, 9
-        );
-
-        assertTrue(hexagons.size() > 1000);
-    }
-
-    @Test
-    public void testPolyfillAddresses() {
-        List<String> hexagons = h3.polygonToCellAddresses(
-                ImmutableList.<LatLng>of(
-                        new LatLng(37.813318999983238, -122.4089866999972145),
-                        new LatLng(37.7866302000007224, -122.3805436999997056),
-                        new LatLng(37.7198061999978478, -122.3544736999993603),
-                        new LatLng(37.7076131999975672, -122.5123436999983966),
-                        new LatLng(37.7835871999971715, -122.5247187000021967),
-                        new LatLng(37.8151571999998453, -122.4798767000009008)
-                ), null, 9
-        );
-
-        assertTrue(hexagons.size() > 1000);
-    }
-
-    @Test
-    public void testPolyfillWithHole() {
-        List<Long> hexagons = h3.polygonToCells(
-                ImmutableList.<LatLng>of(
-                        new LatLng(37.813318999983238, -122.4089866999972145),
-                        new LatLng(37.7866302000007224, -122.3805436999997056),
-                        new LatLng(37.7198061999978478, -122.3544736999993603),
-                        new LatLng(37.7076131999975672, -122.5123436999983966),
-                        new LatLng(37.7835871999971715, -122.5247187000021967),
-                        new LatLng(37.8151571999998453, -122.4798767000009008)
-                ),
-                ImmutableList.<List<LatLng>>of(
-                        ImmutableList.<LatLng>of(
-                                new LatLng(37.7869802, -122.4471197),
-                                new LatLng(37.7664102, -122.4590777),
-                                new LatLng(37.7710682, -122.4137097)
-                        )
-                ),
-                9
-        );
-
-        assertTrue(hexagons.size() > 1000);
-    }
-
-    @Test
-    public void testPolyfillWithTwoHoles() {
-        List<Long> hexagons = h3.polygonToCells(
-                ImmutableList.<LatLng>of(
-                        new LatLng(37.813318999983238, -122.4089866999972145),
-                        new LatLng(37.7866302000007224, -122.3805436999997056),
-                        new LatLng(37.7198061999978478, -122.3544736999993603),
-                        new LatLng(37.7076131999975672, -122.5123436999983966),
-                        new LatLng(37.7835871999971715, -122.5247187000021967),
-                        new LatLng(37.8151571999998453, -122.4798767000009008)
-                ),
-                ImmutableList.<List<LatLng>>of(
-                        ImmutableList.<LatLng>of(
-                                new LatLng(37.7869802, -122.4471197),
-                                new LatLng(37.7664102, -122.4590777),
-                                new LatLng(37.7710682, -122.4137097)
-                        ),
-                        ImmutableList.<LatLng>of(
-                                new LatLng(37.747976, -122.490025),
-                                new LatLng(37.731550, -122.503758),
-                                new LatLng(37.725440, -122.452603)
-                        )
-                ),
-                9
-        );
-
-        assertTrue(hexagons.size() > 1000);
-    }
-
-    @Test
-    public void testPolyfillKnownHoles() {
-        List<Long> inputHexagons = h3.gridDisk(0x85283083fffffffL, 2);
-        inputHexagons.remove(0x8528308ffffffffL);
-        inputHexagons.remove(0x85283097fffffffL);
-        inputHexagons.remove(0x8528309bfffffffL);
-
-        List<List<LatLng>> geo = h3.cellsToMultiPolygon(inputHexagons, true).get(0);
-
-        List<LatLng> outline = geo.remove(0); // geo is now holes
-
-        List<Long> outputHexagons = h3.polygonToCells(outline, geo, 5);
-
-        assertEquals(ImmutableSet.copyOf(inputHexagons), ImmutableSet.copyOf(outputHexagons));
-    }
-
-    @Test
-    public void testH3SetToMultiPolygonEmpty() {
-        assertEquals(0, h3.cellsToMultiPolygon(new ArrayList<Long>(), false).size());
-    }
-=======
   @Test
   public void testPolyfill() {
     List<Long> hexagons =
-        h3.polyfill(
+        h3.polygonToCells(
             ImmutableList.of(
-                new GeoCoord(37.813318999983238, -122.4089866999972145),
-                new GeoCoord(37.7866302000007224, -122.3805436999997056),
-                new GeoCoord(37.7198061999978478, -122.3544736999993603),
-                new GeoCoord(37.7076131999975672, -122.5123436999983966),
-                new GeoCoord(37.7835871999971715, -122.5247187000021967),
-                new GeoCoord(37.8151571999998453, -122.4798767000009008)),
+                new LatLng(37.813318999983238, -122.4089866999972145),
+                new LatLng(37.7866302000007224, -122.3805436999997056),
+                new LatLng(37.7198061999978478, -122.3544736999993603),
+                new LatLng(37.7076131999975672, -122.5123436999983966),
+                new LatLng(37.7835871999971715, -122.5247187000021967),
+                new LatLng(37.8151571999998453, -122.4798767000009008)),
             null,
             9);
 
@@ -160,14 +47,14 @@
   @Test
   public void testPolyfillAddresses() {
     List<String> hexagons =
-        h3.polyfillAddress(
-            ImmutableList.<GeoCoord>of(
-                new GeoCoord(37.813318999983238, -122.4089866999972145),
-                new GeoCoord(37.7866302000007224, -122.3805436999997056),
-                new GeoCoord(37.7198061999978478, -122.3544736999993603),
-                new GeoCoord(37.7076131999975672, -122.5123436999983966),
-                new GeoCoord(37.7835871999971715, -122.5247187000021967),
-                new GeoCoord(37.8151571999998453, -122.4798767000009008)),
+        h3.polygonToCellAddresses(
+            ImmutableList.<LatLng>of(
+                new LatLng(37.813318999983238, -122.4089866999972145),
+                new LatLng(37.7866302000007224, -122.3805436999997056),
+                new LatLng(37.7198061999978478, -122.3544736999993603),
+                new LatLng(37.7076131999975672, -122.5123436999983966),
+                new LatLng(37.7835871999971715, -122.5247187000021967),
+                new LatLng(37.8151571999998453, -122.4798767000009008)),
             null,
             9);
 
@@ -177,19 +64,19 @@
   @Test
   public void testPolyfillWithHole() {
     List<Long> hexagons =
-        h3.polyfill(
-            ImmutableList.<GeoCoord>of(
-                new GeoCoord(37.813318999983238, -122.4089866999972145),
-                new GeoCoord(37.7866302000007224, -122.3805436999997056),
-                new GeoCoord(37.7198061999978478, -122.3544736999993603),
-                new GeoCoord(37.7076131999975672, -122.5123436999983966),
-                new GeoCoord(37.7835871999971715, -122.5247187000021967),
-                new GeoCoord(37.8151571999998453, -122.4798767000009008)),
-            ImmutableList.<List<GeoCoord>>of(
-                ImmutableList.<GeoCoord>of(
-                    new GeoCoord(37.7869802, -122.4471197),
-                    new GeoCoord(37.7664102, -122.4590777),
-                    new GeoCoord(37.7710682, -122.4137097))),
+        h3.polygonToCells(
+            ImmutableList.<LatLng>of(
+                new LatLng(37.813318999983238, -122.4089866999972145),
+                new LatLng(37.7866302000007224, -122.3805436999997056),
+                new LatLng(37.7198061999978478, -122.3544736999993603),
+                new LatLng(37.7076131999975672, -122.5123436999983966),
+                new LatLng(37.7835871999971715, -122.5247187000021967),
+                new LatLng(37.8151571999998453, -122.4798767000009008)),
+            ImmutableList.<List<LatLng>>of(
+                ImmutableList.<LatLng>of(
+                    new LatLng(37.7869802, -122.4471197),
+                    new LatLng(37.7664102, -122.4590777),
+                    new LatLng(37.7710682, -122.4137097))),
             9);
 
     assertTrue(hexagons.size() > 1000);
@@ -198,23 +85,23 @@
   @Test
   public void testPolyfillWithTwoHoles() {
     List<Long> hexagons =
-        h3.polyfill(
-            ImmutableList.<GeoCoord>of(
-                new GeoCoord(37.813318999983238, -122.4089866999972145),
-                new GeoCoord(37.7866302000007224, -122.3805436999997056),
-                new GeoCoord(37.7198061999978478, -122.3544736999993603),
-                new GeoCoord(37.7076131999975672, -122.5123436999983966),
-                new GeoCoord(37.7835871999971715, -122.5247187000021967),
-                new GeoCoord(37.8151571999998453, -122.4798767000009008)),
-            ImmutableList.<List<GeoCoord>>of(
-                ImmutableList.<GeoCoord>of(
-                    new GeoCoord(37.7869802, -122.4471197),
-                    new GeoCoord(37.7664102, -122.4590777),
-                    new GeoCoord(37.7710682, -122.4137097)),
-                ImmutableList.<GeoCoord>of(
-                    new GeoCoord(37.747976, -122.490025),
-                    new GeoCoord(37.731550, -122.503758),
-                    new GeoCoord(37.725440, -122.452603))),
+        h3.polygonToCells(
+            ImmutableList.<LatLng>of(
+                new LatLng(37.813318999983238, -122.4089866999972145),
+                new LatLng(37.7866302000007224, -122.3805436999997056),
+                new LatLng(37.7198061999978478, -122.3544736999993603),
+                new LatLng(37.7076131999975672, -122.5123436999983966),
+                new LatLng(37.7835871999971715, -122.5247187000021967),
+                new LatLng(37.8151571999998453, -122.4798767000009008)),
+            ImmutableList.<List<LatLng>>of(
+                ImmutableList.<LatLng>of(
+                    new LatLng(37.7869802, -122.4471197),
+                    new LatLng(37.7664102, -122.4590777),
+                    new LatLng(37.7710682, -122.4137097)),
+                ImmutableList.<LatLng>of(
+                    new LatLng(37.747976, -122.490025),
+                    new LatLng(37.731550, -122.503758),
+                    new LatLng(37.725440, -122.452603))),
             9);
 
     assertTrue(hexagons.size() > 1000);
@@ -222,51 +109,40 @@
 
   @Test
   public void testPolyfillKnownHoles() {
-    List<Long> inputHexagons = h3.kRing(0x85283083fffffffL, 2);
+    List<Long> inputHexagons = h3.gridDisk(0x85283083fffffffL, 2);
     inputHexagons.remove(0x8528308ffffffffL);
     inputHexagons.remove(0x85283097fffffffL);
     inputHexagons.remove(0x8528309bfffffffL);
 
-    List<List<GeoCoord>> geo = h3.h3SetToMultiPolygon(inputHexagons, true).get(0);
->>>>>>> 56edf175
-
-    List<GeoCoord> outline = geo.remove(0); // geo is now holes
-
-<<<<<<< HEAD
-        List<LatLng> actualBounds = h3.cellToBoundary(testIndex);
-        List<List<List<LatLng>>> multiBounds = h3.cellsToMultiPolygon(ImmutableList.of(testIndex), true);
-=======
-    List<Long> outputHexagons = h3.polyfill(outline, geo, 5);
->>>>>>> 56edf175
+    List<List<LatLng>> geo = h3.cellsToMultiPolygon(inputHexagons, true).get(0);
+
+    List<LatLng> outline = geo.remove(0); // geo is now holes
+
+    List<Long> outputHexagons = h3.polygonToCells(outline, geo, 5);
 
     assertEquals(ImmutableSet.copyOf(inputHexagons), ImmutableSet.copyOf(outputHexagons));
   }
 
   @Test
   public void testH3SetToMultiPolygonEmpty() {
-    assertEquals(0, h3.h3SetToMultiPolygon(new ArrayList<Long>(), false).size());
+    assertEquals(0, h3.cellsToMultiPolygon(new ArrayList<Long>(), false).size());
   }
 
   @Test
   public void testH3SetToMultiPolygonSingle() {
     long testIndex = 0x89283082837ffffL;
 
-    List<GeoCoord> actualBounds = h3.h3ToGeoBoundary(testIndex);
-    List<List<List<GeoCoord>>> multiBounds =
-        h3.h3SetToMultiPolygon(ImmutableList.of(testIndex), true);
+    List<LatLng> actualBounds = h3.cellToBoundary(testIndex);
+    List<List<List<LatLng>>> multiBounds =
+        h3.cellsToMultiPolygon(ImmutableList.of(testIndex), true);
 
     // This is tricky, because output in an order starting from any vertex
     // would also be correct, but that's difficult to assert and there's
     // value in being specific here
 
-<<<<<<< HEAD
-        List<LatLng> actualBounds = h3.cellToBoundary(testIndex);
-        List<List<List<LatLng>>> multiBounds = h3.cellsToMultiPolygon(ImmutableList.of(testIndex), false);
-=======
     assertEquals(1, multiBounds.size());
     assertEquals(1, multiBounds.get(0).size());
     assertEquals(actualBounds.size() + 1, multiBounds.get(0).get(0).size());
->>>>>>> 56edf175
 
     int[] expectedIndices = {0, 1, 2, 3, 4, 5, 0};
 
@@ -282,62 +158,19 @@
   public void testH3SetToMultiPolygonSingleNonGeoJson() {
     long testIndex = 0x89283082837ffffL;
 
-    List<GeoCoord> actualBounds = h3.h3ToGeoBoundary(testIndex);
-    List<List<List<GeoCoord>>> multiBounds =
-        h3.h3SetToMultiPolygon(ImmutableList.of(testIndex), false);
-
-<<<<<<< HEAD
-    @Test
-    public void testH3SetToMultiPolygonContiguous2() {
-        long testIndex = 0x89283082837ffffL;
-        long testIndex2 = 0x89283082833ffffL;
-
-        List<LatLng> actualBounds = h3.cellToBoundary(testIndex);
-        List<LatLng> actualBounds2 = h3.cellToBoundary(testIndex2);
-
-        // Note this is different than the h3core-js bindings, in that it uses GeoJSON (possible bug)
-        List<List<List<LatLng>>> multiBounds = h3.cellsToMultiPolygon(ImmutableList.of(testIndex, testIndex2), false);
-
-        assertEquals(1, multiBounds.size());
-        assertEquals(1, multiBounds.get(0).size());
-        assertEquals(10, multiBounds.get(0).get(0).size());
-
-        assertEquals(actualBounds.get(1).lat, multiBounds.get(0).get(0).get(0).lat, EPSILON);
-        assertEquals(actualBounds.get(2).lat, multiBounds.get(0).get(0).get(1).lat, EPSILON);
-        assertEquals(actualBounds.get(3).lat, multiBounds.get(0).get(0).get(2).lat, EPSILON);
-        assertEquals(actualBounds.get(4).lat, multiBounds.get(0).get(0).get(3).lat, EPSILON);
-        assertEquals(actualBounds.get(5).lat, multiBounds.get(0).get(0).get(4).lat, EPSILON);
-        assertEquals(actualBounds2.get(4).lat, multiBounds.get(0).get(0).get(5).lat, EPSILON);
-        assertEquals(actualBounds2.get(5).lat, multiBounds.get(0).get(0).get(6).lat, EPSILON);
-        assertEquals(actualBounds2.get(0).lat, multiBounds.get(0).get(0).get(7).lat, EPSILON);
-        assertEquals(actualBounds2.get(1).lat, multiBounds.get(0).get(0).get(8).lat, EPSILON);
-        assertEquals(actualBounds2.get(2).lat, multiBounds.get(0).get(0).get(9).lat, EPSILON);
-        assertEquals(actualBounds.get(1).lng, multiBounds.get(0).get(0).get(0).lng, EPSILON);
-        assertEquals(actualBounds.get(2).lng, multiBounds.get(0).get(0).get(1).lng, EPSILON);
-        assertEquals(actualBounds.get(3).lng, multiBounds.get(0).get(0).get(2).lng, EPSILON);
-        assertEquals(actualBounds.get(4).lng, multiBounds.get(0).get(0).get(3).lng, EPSILON);
-        assertEquals(actualBounds.get(5).lng, multiBounds.get(0).get(0).get(4).lng, EPSILON);
-        assertEquals(actualBounds2.get(4).lng, multiBounds.get(0).get(0).get(5).lng, EPSILON);
-        assertEquals(actualBounds2.get(5).lng, multiBounds.get(0).get(0).get(6).lng, EPSILON);
-        assertEquals(actualBounds2.get(0).lng, multiBounds.get(0).get(0).get(7).lng, EPSILON);
-        assertEquals(actualBounds2.get(1).lng, multiBounds.get(0).get(0).get(8).lng, EPSILON);
-        assertEquals(actualBounds2.get(2).lng, multiBounds.get(0).get(0).get(9).lng, EPSILON);
-    }
-=======
+    List<LatLng> actualBounds = h3.cellToBoundary(testIndex);
+    List<List<List<LatLng>>> multiBounds =
+        h3.cellsToMultiPolygon(ImmutableList.of(testIndex), false);
+
     // This is tricky, because output in an order starting from any vertex
     // would also be correct, but that's difficult to assert and there's
     // value in being specific here
->>>>>>> 56edf175
 
     assertEquals(1, multiBounds.size());
     assertEquals(1, multiBounds.get(0).size());
     assertEquals(actualBounds.size(), multiBounds.get(0).get(0).size());
 
-<<<<<<< HEAD
-        List<List<List<LatLng>>> multiBounds = h3.cellsToMultiPolygon(ImmutableList.of(testIndex, testIndex2), false);
-=======
     int[] expectedIndices = {0, 1, 2, 3, 4, 5};
->>>>>>> 56edf175
 
     for (int i = 0; i < actualBounds.size(); i++) {
       assertEquals(
@@ -345,33 +178,6 @@
       assertEquals(
           actualBounds.get(expectedIndices[i]).lng, multiBounds.get(0).get(0).get(i).lng, EPSILON);
     }
-<<<<<<< HEAD
-
-    @Test
-    public void testH3SetToMultiPolygonHole() {
-        // Six hexagons in a ring around a hole
-        List<List<List<LatLng>>> multiBounds = h3.cellAddressesToMultiPolygon(ImmutableList.of(
-                "892830828c7ffff", "892830828d7ffff", "8928308289bffff",
-                "89283082813ffff", "8928308288fffff", "89283082883ffff"
-        ), false);
-
-        assertEquals(1, multiBounds.size());
-        assertEquals(2, multiBounds.get(0).size());
-        assertEquals(6 * 3, multiBounds.get(0).get(0).size());
-        assertEquals(6, multiBounds.get(0).get(1).size());
-    }
-
-    @Test
-    public void testH3SetToMultiPolygonLarge() {
-        int numHexes = 20000;
-
-        List<String> addresses = new ArrayList<>(numHexes);
-        for (int i = 0; i < numHexes; i++) {
-            addresses.add(h3.latLngToCellAddress(0, i * 0.01, 15));
-        }
-
-        List<List<List<LatLng>>> multiBounds = h3.cellAddressesToMultiPolygon(addresses, false);
-=======
   }
 
   @Test
@@ -379,12 +185,12 @@
     long testIndex = 0x89283082837ffffL;
     long testIndex2 = 0x89283082833ffffL;
 
-    List<GeoCoord> actualBounds = h3.h3ToGeoBoundary(testIndex);
-    List<GeoCoord> actualBounds2 = h3.h3ToGeoBoundary(testIndex2);
+    List<LatLng> actualBounds = h3.cellToBoundary(testIndex);
+    List<LatLng> actualBounds2 = h3.cellToBoundary(testIndex2);
 
     // Note this is different than the h3core-js bindings, in that it uses GeoJSON (possible bug)
-    List<List<List<GeoCoord>>> multiBounds =
-        h3.h3SetToMultiPolygon(ImmutableList.of(testIndex, testIndex2), false);
+    List<List<List<LatLng>>> multiBounds =
+        h3.cellsToMultiPolygon(ImmutableList.of(testIndex, testIndex2), false);
 
     assertEquals(1, multiBounds.size());
     assertEquals(1, multiBounds.get(0).size());
@@ -417,8 +223,8 @@
     long testIndex = 0x89283082837ffffL;
     long testIndex2 = 0x8928308280fffffL;
 
-    List<List<List<GeoCoord>>> multiBounds =
-        h3.h3SetToMultiPolygon(ImmutableList.of(testIndex, testIndex2), false);
+    List<List<List<LatLng>>> multiBounds =
+        h3.cellsToMultiPolygon(ImmutableList.of(testIndex, testIndex2), false);
 
     assertEquals(2, multiBounds.size());
     assertEquals(1, multiBounds.get(0).size());
@@ -430,8 +236,8 @@
   @Test
   public void testH3SetToMultiPolygonHole() {
     // Six hexagons in a ring around a hole
-    List<List<List<GeoCoord>>> multiBounds =
-        h3.h3AddressSetToMultiPolygon(
+    List<List<List<LatLng>>> multiBounds =
+        h3.cellAddressesToMultiPolygon(
             ImmutableList.of(
                 "892830828c7ffff",
                 "892830828d7ffff",
@@ -453,11 +259,10 @@
 
     List<String> addresses = new ArrayList<>(numHexes);
     for (int i = 0; i < numHexes; i++) {
-      addresses.add(h3.geoToH3Address(0, i * 0.01, 15));
-    }
-
-    List<List<List<GeoCoord>>> multiBounds = h3.h3AddressSetToMultiPolygon(addresses, false);
->>>>>>> 56edf175
+      addresses.add(h3.latLngToCellAddress(0, i * 0.01, 15));
+    }
+
+    List<List<List<LatLng>>> multiBounds = h3.cellAddressesToMultiPolygon(addresses, false);
 
     assertEquals(numHexes, multiBounds.size());
     for (int i = 0; i < multiBounds.size(); i++) {
