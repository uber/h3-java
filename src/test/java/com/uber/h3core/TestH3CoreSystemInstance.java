/*
 * Copyright 2018, 2022 Uber Technologies, Inc.
 *
 * Licensed under the Apache License, Version 2.0 (the "License");
 * you may not use this file except in compliance with the License.
 * You may obtain a copy of the License at
 *
 *         http://www.apache.org/licenses/LICENSE-2.0
 *
 * Unless required by applicable law or agreed to in writing, software
 * distributed under the License is distributed on an "AS IS" BASIS,
 * WITHOUT WARRANTIES OR CONDITIONS OF ANY KIND, either express or implied.
 * See the License for the specific language governing permissions and
 * limitations under the License.
 */
package com.uber.h3core;

import static org.junit.Assert.assertEquals;
import static org.junit.Assert.assertNotNull;
import static org.junit.Assume.assumeTrue;

import org.junit.BeforeClass;
import org.junit.Test;

/**
 * Test that {@link H3Core#newSystemInstance()} can load the H3 library. This test is only run if
 * the system property <code>h3.test.system</code> has the value <code>true</code>. It is expected
 * that when running this test, the JVM has been setup to find the native library, either by
 * installing it in a place it can be found, or setting the <code>java.library.path</code> system
 * property before starting the test JVM.
 */
public class TestH3CoreSystemInstance {
  @BeforeClass
  public static void assumptions() {
    assumeTrue(
        "System instance tests enabled", "true".equals(System.getProperty("h3.test.system")));
  }

<<<<<<< HEAD
    @Test
    public void test() {
        final H3Core h3 = H3Core.newSystemInstance();
        assertNotNull(h3);
        assertEquals("84194adffffffff", h3.latLngToCellAddress(51.5008796, -0.1253643, 4));
    }
=======
  @Test
  public void test() {
    final H3Core h3 = H3Core.newSystemInstance();
    assertNotNull(h3);
    assertEquals("84194adffffffff", h3.geoToH3Address(51.5008796, -0.1253643, 4));
  }
>>>>>>> 56edf175
}<|MERGE_RESOLUTION|>--- conflicted
+++ resolved
@@ -36,19 +36,10 @@
         "System instance tests enabled", "true".equals(System.getProperty("h3.test.system")));
   }
 
-<<<<<<< HEAD
-    @Test
-    public void test() {
-        final H3Core h3 = H3Core.newSystemInstance();
-        assertNotNull(h3);
-        assertEquals("84194adffffffff", h3.latLngToCellAddress(51.5008796, -0.1253643, 4));
-    }
-=======
   @Test
   public void test() {
     final H3Core h3 = H3Core.newSystemInstance();
     assertNotNull(h3);
-    assertEquals("84194adffffffff", h3.geoToH3Address(51.5008796, -0.1253643, 4));
+    assertEquals("84194adffffffff", h3.latLngToCellAddress(51.5008796, -0.1253643, 4));
   }
->>>>>>> 56edf175
 }