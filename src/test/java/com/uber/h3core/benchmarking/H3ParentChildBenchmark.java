/*
 * Copyright 2017-2018, 2022 Uber Technologies, Inc.
 *
 * Licensed under the Apache License, Version 2.0 (the "License");
 * you may not use this file except in compliance with the License.
 * You may obtain a copy of the License at
 *
 *         http://www.apache.org/licenses/LICENSE-2.0
 *
 * Unless required by applicable law or agreed to in writing, software
 * distributed under the License is distributed on an "AS IS" BASIS,
 * WITHOUT WARRANTIES OR CONDITIONS OF ANY KIND, either express or implied.
 * See the License for the specific language governing permissions and
 * limitations under the License.
 */
package com.uber.h3core.benchmarking;

import com.uber.h3core.H3Core;
import java.io.IOException;
import java.util.List;
import org.openjdk.jmh.annotations.Benchmark;
import org.openjdk.jmh.annotations.BenchmarkMode;
import org.openjdk.jmh.annotations.Mode;
import org.openjdk.jmh.annotations.Scope;
import org.openjdk.jmh.annotations.State;
import org.openjdk.jmh.runner.Runner;
import org.openjdk.jmh.runner.RunnerException;
import org.openjdk.jmh.runner.options.Options;
import org.openjdk.jmh.runner.options.OptionsBuilder;

/** Benchmark getting the parent, or children of some addresses. */
public class H3ParentChildBenchmark {
<<<<<<< HEAD
    @Benchmark
    @BenchmarkMode(Mode.Throughput)
    public int benchmarkGetResolution() {
        return BenchmarkState.h3Core.getResolution(BenchmarkState.someHexagon);
    }

    @Benchmark
    @BenchmarkMode(Mode.Throughput)
    public long benchmarkcellToParent() {
        return BenchmarkState.h3Core.cellToParent(BenchmarkState.someHexagon, 5);
    }

    @Benchmark
    @BenchmarkMode(Mode.Throughput)
    public List<Long> benchmarkCellToChildrenRes10() {
        return BenchmarkState.h3Core.cellToChildren(BenchmarkState.someHexagon, 10);
    }

    @Benchmark
    @BenchmarkMode(Mode.Throughput)
    public List<Long> benchmarkCellToChildrenRes11() {
        return BenchmarkState.h3Core.cellToChildren(BenchmarkState.someHexagon, 11);
    }

    @Benchmark
    @BenchmarkMode(Mode.Throughput)
    public List<Long> benchmarkCellToChildrenPentagon() {
        return BenchmarkState.h3Core.cellToChildren(BenchmarkState.somePentagon, 2);
    }
=======
  @Benchmark
  @BenchmarkMode(Mode.Throughput)
  public int benchmarkH3GetResolution() {
    return BenchmarkState.h3Core.h3GetResolution(BenchmarkState.someHexagon);
  }

  @Benchmark
  @BenchmarkMode(Mode.Throughput)
  public long benchmarkH3ToParent() {
    return BenchmarkState.h3Core.h3ToParent(BenchmarkState.someHexagon, 5);
  }

  @Benchmark
  @BenchmarkMode(Mode.Throughput)
  public List<Long> benchmarkH3ToChildrenRes10() {
    return BenchmarkState.h3Core.h3ToChildren(BenchmarkState.someHexagon, 10);
  }

  @Benchmark
  @BenchmarkMode(Mode.Throughput)
  public List<Long> benchmarkH3ToChildrenRes11() {
    return BenchmarkState.h3Core.h3ToChildren(BenchmarkState.someHexagon, 11);
  }

  @Benchmark
  @BenchmarkMode(Mode.Throughput)
  public List<Long> benchmarkH3ToChildrenPentagon() {
    return BenchmarkState.h3Core.h3ToChildren(BenchmarkState.somePentagon, 2);
  }
>>>>>>> 56edf175

  @State(Scope.Benchmark)
  public static class BenchmarkState {
    static long someHexagon = 0x89283082837ffffL;
    static long somePentagon = 0x8009fffffffffffL;

    static H3Core h3Core;

    static {
      try {
        h3Core = H3Core.newInstance();
      } catch (IOException ioe) {
        throw new RuntimeException(ioe);
      }
    }
  }

  public static void main(String[] args) throws RunnerException {
    Options opt =
        new OptionsBuilder().include(H3ParentChildBenchmark.class.getSimpleName()).forks(1).build();

    new Runner(opt).run();
  }
}<|MERGE_RESOLUTION|>--- conflicted
+++ resolved
@@ -30,67 +30,35 @@
 
 /** Benchmark getting the parent, or children of some addresses. */
 public class H3ParentChildBenchmark {
-<<<<<<< HEAD
-    @Benchmark
-    @BenchmarkMode(Mode.Throughput)
-    public int benchmarkGetResolution() {
-        return BenchmarkState.h3Core.getResolution(BenchmarkState.someHexagon);
-    }
-
-    @Benchmark
-    @BenchmarkMode(Mode.Throughput)
-    public long benchmarkcellToParent() {
-        return BenchmarkState.h3Core.cellToParent(BenchmarkState.someHexagon, 5);
-    }
-
-    @Benchmark
-    @BenchmarkMode(Mode.Throughput)
-    public List<Long> benchmarkCellToChildrenRes10() {
-        return BenchmarkState.h3Core.cellToChildren(BenchmarkState.someHexagon, 10);
-    }
-
-    @Benchmark
-    @BenchmarkMode(Mode.Throughput)
-    public List<Long> benchmarkCellToChildrenRes11() {
-        return BenchmarkState.h3Core.cellToChildren(BenchmarkState.someHexagon, 11);
-    }
-
-    @Benchmark
-    @BenchmarkMode(Mode.Throughput)
-    public List<Long> benchmarkCellToChildrenPentagon() {
-        return BenchmarkState.h3Core.cellToChildren(BenchmarkState.somePentagon, 2);
-    }
-=======
   @Benchmark
   @BenchmarkMode(Mode.Throughput)
-  public int benchmarkH3GetResolution() {
-    return BenchmarkState.h3Core.h3GetResolution(BenchmarkState.someHexagon);
+  public int benchmarkGetResolution() {
+    return BenchmarkState.h3Core.getResolution(BenchmarkState.someHexagon);
   }
 
   @Benchmark
   @BenchmarkMode(Mode.Throughput)
-  public long benchmarkH3ToParent() {
-    return BenchmarkState.h3Core.h3ToParent(BenchmarkState.someHexagon, 5);
+  public long benchmarkcellToParent() {
+    return BenchmarkState.h3Core.cellToParent(BenchmarkState.someHexagon, 5);
   }
 
   @Benchmark
   @BenchmarkMode(Mode.Throughput)
-  public List<Long> benchmarkH3ToChildrenRes10() {
-    return BenchmarkState.h3Core.h3ToChildren(BenchmarkState.someHexagon, 10);
+  public List<Long> benchmarkCellToChildrenRes10() {
+    return BenchmarkState.h3Core.cellToChildren(BenchmarkState.someHexagon, 10);
   }
 
   @Benchmark
   @BenchmarkMode(Mode.Throughput)
-  public List<Long> benchmarkH3ToChildrenRes11() {
-    return BenchmarkState.h3Core.h3ToChildren(BenchmarkState.someHexagon, 11);
+  public List<Long> benchmarkCellToChildrenRes11() {
+    return BenchmarkState.h3Core.cellToChildren(BenchmarkState.someHexagon, 11);
   }
 
   @Benchmark
   @BenchmarkMode(Mode.Throughput)
-  public List<Long> benchmarkH3ToChildrenPentagon() {
-    return BenchmarkState.h3Core.h3ToChildren(BenchmarkState.somePentagon, 2);
+  public List<Long> benchmarkCellToChildrenPentagon() {
+    return BenchmarkState.h3Core.cellToChildren(BenchmarkState.somePentagon, 2);
   }
->>>>>>> 56edf175
 
   @State(Scope.Benchmark)
   public static class BenchmarkState {
