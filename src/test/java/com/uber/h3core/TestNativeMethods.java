--- conflicted
+++ resolved
@@ -15,16 +15,10 @@
  */
 package com.uber.h3core;
 
-<<<<<<< HEAD
-import com.uber.h3core.util.LatLng;
-import org.junit.BeforeClass;
-import org.junit.Test;
-=======
 import static org.junit.Assert.assertEquals;
 import static org.junit.Assert.assertTrue;
->>>>>>> 56edf175
 
-import com.uber.h3core.util.GeoCoord;
+import com.uber.h3core.util.LatLng;
 import java.io.IOException;
 import java.util.ArrayList;
 import java.util.List;
@@ -46,56 +40,29 @@
   public void testH3SetToLinkedGeoException() {
     final AtomicInteger counter = new AtomicInteger(0);
 
-<<<<<<< HEAD
-        try {
-            nativeMethods.cellsToLinkedMultiPolygon(new long[]{0x8928308280fffffL}, new ArrayList<List<List<LatLng>>>() {
-                @Override
-                public boolean add(List<List<LatLng>> lists) {
-                    throw new RuntimeException("crashed#" + counter.getAndIncrement());
-                }
-            });
-            assertTrue(false);
-        } catch (RuntimeException ex) {
-            assertEquals("crashed#0", ex.getMessage());
-        }
-        assertEquals(1, counter.get());
-=======
     try {
-      nativeMethods.h3SetToLinkedGeo(
+      nativeMethods.cellsToLinkedMultiPolygon(
           new long[] {0x8928308280fffffL},
-          new ArrayList<List<List<GeoCoord>>>() {
+          new ArrayList<List<List<LatLng>>>() {
             @Override
-            public boolean add(List<List<GeoCoord>> lists) {
+            public boolean add(List<List<LatLng>> lists) {
               throw new RuntimeException("crashed#" + counter.getAndIncrement());
             }
           });
       assertTrue(false);
     } catch (RuntimeException ex) {
       assertEquals("crashed#0", ex.getMessage());
->>>>>>> 56edf175
     }
     assertEquals(1, counter.get());
   }
 
-<<<<<<< HEAD
-    @Test(expected = OutOfMemoryError.class)
-    public void getRes0IndexesTooSmall() {
-        nativeMethods.getRes0Cells(new long[1]);
-    }
-
-    @Test(expected = OutOfMemoryError.class)
-    public void getPentagonIndexes() {
-        nativeMethods.getPentagons(1, new long[1]);
-    }
-=======
   @Test(expected = OutOfMemoryError.class)
   public void getRes0IndexesTooSmall() {
-    nativeMethods.getRes0Indexes(new long[1]);
+    nativeMethods.getRes0Cells(new long[1]);
   }
 
   @Test(expected = OutOfMemoryError.class)
   public void getPentagonIndexes() {
-    nativeMethods.getPentagonIndexes(1, new long[1]);
+    nativeMethods.getPentagons(1, new long[1]);
   }
->>>>>>> 56edf175
 }