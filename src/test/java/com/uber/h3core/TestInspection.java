--- conflicted
+++ resolved
@@ -24,154 +24,75 @@
 import java.util.Set;
 import org.junit.Test;
 
-<<<<<<< HEAD
-import com.uber.h3core.exceptions.H3Exception;
-
-import static org.junit.Assert.assertEquals;
-import static org.junit.Assert.assertFalse;
-import static org.junit.Assert.assertTrue;
-
-/**
- * Tests for index inspection and description functions.
- */
-public class TestInspection extends BaseTestH3Core {
-    @Test
-    public void testH3IsValid() {
-        assertTrue(h3.isValidCell(22758474429497343L | (1L << 59L)));
-        assertFalse(h3.isValidCell(-1L));
-        assertTrue(h3.isValidCell("8f28308280f18f2"));
-        assertTrue(h3.isValidCell("8F28308280F18F2"));
-        assertTrue(h3.isValidCell("08f28308280f18f2"));
-
-        assertFalse(h3.isValidCell(0x8f28308280f18f2L | (1L << 63L)));
-        assertFalse(h3.isValidCell(0x8f28308280f18f2L | (1L << 58L)));
-    }
-
-    @Test
-    public void testH3GetResolution() {
-        assertEquals(0, h3.getResolution(0x8029fffffffffffL));
-        assertEquals(15, h3.getResolution(0x8f28308280f18f2L));
-        assertEquals(14, h3.getResolution(0x8e28308280f18f7L));
-        assertEquals(9, h3.getResolution("8928308280fffff"));
-
-        // These are invalid, we're checking for not crashing.
-        assertEquals(0, h3.getResolution(0));
-        assertEquals(15, h3.getResolution(0xffffffffffffffffL));
-    }
-
-    @Test
-    public void testH3IsResClassIII() {
-        String r0 = h3.latLngToCellAddress(0, 0, 0);
-        String r1 = h3.latLngToCellAddress(10, 0, 1);
-        String r2 = h3.latLngToCellAddress(0, 10, 2);
-        String r3 = h3.latLngToCellAddress(10, 10, 3);
-
-        assertFalse(h3.isResClassIII(r0));
-        assertTrue(h3.isResClassIII(r1));
-        assertFalse(h3.isResClassIII(r2));
-        assertTrue(h3.isResClassIII(r3));
-    }
-
-    @Test
-    public void testH3GetBaseCell() {
-        assertEquals(20, h3.getBaseCellNumber("8f28308280f18f2"));
-        assertEquals(20, h3.getBaseCellNumber(0x8f28308280f18f2L));
-        assertEquals(14, h3.getBaseCellNumber("821c07fffffffff"));
-        assertEquals(14, h3.getBaseCellNumber(0x821c07fffffffffL));
-    }
-
-    @Test
-    public void testH3IsPentagon() {
-        assertFalse(h3.isPentagon("8f28308280f18f2"));
-        assertFalse(h3.isPentagon(0x8f28308280f18f2L));
-        assertTrue(h3.isPentagon("821c07fffffffff"));
-        assertTrue(h3.isPentagon(0x821c07fffffffffL));
-    }
-
-    @Test
-    public void testH3GetFaces() {
-        assertH3Faces(1, h3.getIcosahedronFaces(0x85283473fffffffL));
-        assertH3Faces(1, h3.getIcosahedronFaces("85283473fffffff"));
-
-        assertH3Faces(2, h3.getIcosahedronFaces(0x8167bffffffffffL));
-
-        assertH3Faces(5, h3.getIcosahedronFaces(0x804dfffffffffffL));
-    }
-
-    @Test
-    public void testH3GetFacesInvalid() {
-        // Don't crash
-        h3.getIcosahedronFaces(0);
-=======
 /** Tests for index inspection and description functions. */
 public class TestInspection extends BaseTestH3Core {
   @Test
   public void testH3IsValid() {
-    assertTrue(h3.h3IsValid(22758474429497343L | (1L << 59L)));
-    assertFalse(h3.h3IsValid(-1L));
-    assertTrue(h3.h3IsValid("8f28308280f18f2"));
-    assertTrue(h3.h3IsValid("8F28308280F18F2"));
-    assertTrue(h3.h3IsValid("08f28308280f18f2"));
+    assertTrue(h3.isValidCell(22758474429497343L | (1L << 59L)));
+    assertFalse(h3.isValidCell(-1L));
+    assertTrue(h3.isValidCell("8f28308280f18f2"));
+    assertTrue(h3.isValidCell("8F28308280F18F2"));
+    assertTrue(h3.isValidCell("08f28308280f18f2"));
 
-    assertFalse(h3.h3IsValid(0x8f28308280f18f2L | (1L << 63L)));
-    assertFalse(h3.h3IsValid(0x8f28308280f18f2L | (1L << 58L)));
+    assertFalse(h3.isValidCell(0x8f28308280f18f2L | (1L << 63L)));
+    assertFalse(h3.isValidCell(0x8f28308280f18f2L | (1L << 58L)));
   }
 
   @Test
   public void testH3GetResolution() {
-    assertEquals(0, h3.h3GetResolution(0x8029fffffffffffL));
-    assertEquals(15, h3.h3GetResolution(0x8f28308280f18f2L));
-    assertEquals(14, h3.h3GetResolution(0x8e28308280f18f7L));
-    assertEquals(9, h3.h3GetResolution("8928308280fffff"));
+    assertEquals(0, h3.getResolution(0x8029fffffffffffL));
+    assertEquals(15, h3.getResolution(0x8f28308280f18f2L));
+    assertEquals(14, h3.getResolution(0x8e28308280f18f7L));
+    assertEquals(9, h3.getResolution("8928308280fffff"));
 
     // These are invalid, we're checking for not crashing.
-    assertEquals(0, h3.h3GetResolution(0));
-    assertEquals(15, h3.h3GetResolution(0xffffffffffffffffL));
+    assertEquals(0, h3.getResolution(0));
+    assertEquals(15, h3.getResolution(0xffffffffffffffffL));
   }
 
   @Test
   public void testH3IsResClassIII() {
-    String r0 = h3.geoToH3Address(0, 0, 0);
-    String r1 = h3.geoToH3Address(10, 0, 1);
-    String r2 = h3.geoToH3Address(0, 10, 2);
-    String r3 = h3.geoToH3Address(10, 10, 3);
+    String r0 = h3.latLngToCellAddress(0, 0, 0);
+    String r1 = h3.latLngToCellAddress(10, 0, 1);
+    String r2 = h3.latLngToCellAddress(0, 10, 2);
+    String r3 = h3.latLngToCellAddress(10, 10, 3);
 
-    assertFalse(h3.h3IsResClassIII(r0));
-    assertTrue(h3.h3IsResClassIII(r1));
-    assertFalse(h3.h3IsResClassIII(r2));
-    assertTrue(h3.h3IsResClassIII(r3));
+    assertFalse(h3.isResClassIII(r0));
+    assertTrue(h3.isResClassIII(r1));
+    assertFalse(h3.isResClassIII(r2));
+    assertTrue(h3.isResClassIII(r3));
   }
 
   @Test
   public void testH3GetBaseCell() {
-    assertEquals(20, h3.h3GetBaseCell("8f28308280f18f2"));
-    assertEquals(20, h3.h3GetBaseCell(0x8f28308280f18f2L));
-    assertEquals(14, h3.h3GetBaseCell("821c07fffffffff"));
-    assertEquals(14, h3.h3GetBaseCell(0x821c07fffffffffL));
+    assertEquals(20, h3.getBaseCellNumber("8f28308280f18f2"));
+    assertEquals(20, h3.getBaseCellNumber(0x8f28308280f18f2L));
+    assertEquals(14, h3.getBaseCellNumber("821c07fffffffff"));
+    assertEquals(14, h3.getBaseCellNumber(0x821c07fffffffffL));
   }
 
   @Test
   public void testH3IsPentagon() {
-    assertFalse(h3.h3IsPentagon("8f28308280f18f2"));
-    assertFalse(h3.h3IsPentagon(0x8f28308280f18f2L));
-    assertTrue(h3.h3IsPentagon("821c07fffffffff"));
-    assertTrue(h3.h3IsPentagon(0x821c07fffffffffL));
+    assertFalse(h3.isPentagon("8f28308280f18f2"));
+    assertFalse(h3.isPentagon(0x8f28308280f18f2L));
+    assertTrue(h3.isPentagon("821c07fffffffff"));
+    assertTrue(h3.isPentagon(0x821c07fffffffffL));
   }
 
   @Test
   public void testH3GetFaces() {
-    assertH3Faces(1, h3.h3GetFaces(0x85283473fffffffL));
-    assertH3Faces(1, h3.h3GetFaces("85283473fffffff"));
+    assertH3Faces(1, h3.getIcosahedronFaces(0x85283473fffffffL));
+    assertH3Faces(1, h3.getIcosahedronFaces("85283473fffffff"));
 
-    assertH3Faces(2, h3.h3GetFaces(0x8167bffffffffffL));
+    assertH3Faces(2, h3.getIcosahedronFaces(0x8167bffffffffffL));
 
-    assertH3Faces(5, h3.h3GetFaces(0x804dfffffffffffL));
+    assertH3Faces(5, h3.getIcosahedronFaces(0x804dfffffffffffL));
   }
 
   @Test
   public void testH3GetFacesInvalid() {
     // Don't crash
-    h3.h3GetFaces(0);
+    h3.getIcosahedronFaces(0);
   }
 
   private static void assertH3Faces(int expectedNumFaces, Collection<Integer> faces) {
@@ -179,7 +100,6 @@
 
     for (int i : faces) {
       assertTrue(i >= 0 && i < 20);
->>>>>>> 56edf175
     }
 
     final Set<Integer> deduplicatedFaces = new HashSet<>(faces);
