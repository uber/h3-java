--- conflicted
+++ resolved
@@ -64,11 +64,7 @@
         // Shove the resource into the file and close it
         try (InputStream resource = H3CoreLoader.class.getResourceAsStream(resourcePath)) {
             if (resource == null) {
-<<<<<<< HEAD
                 throw new UnsatisfiedLinkError(String.format("No native resource found at %s", resourcePath));
-=======
-                throw new UnsatisfiedLinkError(String.format("No native resource found at %s", resource));
->>>>>>> 5fde230d
             }
 
             try (FileOutputStream outFile = new FileOutputStream(newH3LibFile)) {
