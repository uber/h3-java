/*
 * Copyright 2017-2019, 2022 Uber Technologies, Inc.
 *
 * Licensed under the Apache License, Version 2.0 (the "License");
 * you may not use this file except in compliance with the License.
 * You may obtain a copy of the License at
 *
 *         http://www.apache.org/licenses/LICENSE-2.0
 *
 * Unless required by applicable law or agreed to in writing, software
 * distributed under the License is distributed on an "AS IS" BASIS,
 * WITHOUT WARRANTIES OR CONDITIONS OF ANY KIND, either express or implied.
 * See the License for the specific language governing permissions and
 * limitations under the License.
 */
package com.uber.h3core;

<<<<<<< HEAD
import com.uber.h3core.exceptions.H3Exception;
import com.uber.h3core.util.CoordIJ;
import com.uber.h3core.util.LatLng;

=======
import static java.lang.Math.toDegrees;
import static java.lang.Math.toRadians;

import com.uber.h3core.exceptions.DistanceUndefinedException;
import com.uber.h3core.exceptions.LineUndefinedException;
import com.uber.h3core.exceptions.LocalIjUndefinedException;
import com.uber.h3core.exceptions.PentagonEncounteredException;
import com.uber.h3core.util.CoordIJ;
import com.uber.h3core.util.GeoCoord;
>>>>>>> 56edf175
import java.io.IOException;
import java.util.ArrayList;
import java.util.Collection;
import java.util.List;
import java.util.stream.Collectors;
import java.util.stream.IntStream;

/**
 * H3Core provides all functions of the H3 API.
 *
<<<<<<< HEAD
 * <p>This class is thread safe and can be used as a singleton.</p>
 *
 * <p>Any function in this class may throw {@link H3Exception}.</p>
 */
public class H3Core {
    // These constants are from h3api.h and h3Index.h
    /**
     * Maximum number of vertices for an H3 index
     */
    private static final int MAX_CELL_BNDRY_VERTS = 10;
    private static final int NUM_BASE_CELLS = 122;
    private static final int NUM_PENTAGONS = 12;

    // Constants for the resolution bits in an H3 index.
    private static final long H3_RES_OFFSET = 52L;
    private static final long H3_RES_MASK = 0xfL << H3_RES_OFFSET;
    private static final long H3_RES_MASK_NEGATIVE = ~H3_RES_MASK;
    /**
     * Mask for the indexing digits in an H3 index.
     *
     * <p>The digits are offset by 0, so no shift is needed in the constant.
     */
    private static final long H3_DIGIT_MASK = 0x1fffffffffffL;

    private static final long INVALID_INDEX = 0L;

    /**
     * Native implementation of the H3 library.
     */
    private final NativeMethods h3Api;

    /**
     * Create by unpacking the H3 native library to disk and loading it.
     * The library will attempt to detect the correct operating system
     * and architecture of native library to unpack.
     *
     * @throws SecurityException Loading the library was not allowed by the
     *                           SecurityManager.
     * @throws UnsatisfiedLinkError The library could not be loaded
     * @throws IOException The library could not be extracted to disk.
     */
    public static H3Core newInstance() throws IOException {
        NativeMethods h3Api = H3CoreLoader.loadNatives();
        return new H3Core(h3Api);
    }

    /**
     * Create by unpacking the H3 native library to disk and loading it.
     * The library will attempt to extract the native library matching
     * the given arguments to disk.
     *
     * @throws SecurityException Loading the library was not allowed by the
     *                           SecurityManager.
     * @throws UnsatisfiedLinkError The library could not be loaded
     * @throws IOException The library could not be extracted to disk.
     */
    public static H3Core newInstance(H3CoreLoader.OperatingSystem os, String arch) throws IOException {
        NativeMethods h3Api = H3CoreLoader.loadNatives(os, arch);
        return new H3Core(h3Api);
    }

    /**
     * Create by using the H3 native library already installed on the system.
     *
     * @throws SecurityException The library could not be loaded
     * @throws UnsatisfiedLinkError The library could not be loaded
     */
    public static H3Core newSystemInstance() {
        NativeMethods h3Api = H3CoreLoader.loadSystemNatives();
        return new H3Core(h3Api);
    }

    /**
     * Construct with the given NativeMethods, from {@link H3CoreLoader}.
     */
    private H3Core(NativeMethods h3Api) {
        this.h3Api = h3Api;
    }

    /**
     * Returns true if this is a valid H3 index.
     */
    public boolean isValidCell(long h3) {
        return h3Api.isValidCell(h3);
    }

    /**
     * Returns true if this is a valid H3 index.
     */
    public boolean isValidCell(String h3Address) {
        return isValidCell(stringToH3(h3Address));
    }

    /**
     * Returns the base cell number for this index.
     */
    public int getBaseCellNumber(long h3) {
        return h3Api.getBaseCellNumber(h3);
    }

    /**
     * Returns the base cell number for this index.
     */
    public int getBaseCellNumber(String h3Address) {
        return getBaseCellNumber(stringToH3(h3Address));
    }

    /**
     * Returns <code>true</code> if this index is one of twelve pentagons per resolution.
     */
    public boolean isPentagon(long h3) {
        return h3Api.isPentagon(h3);
    }

    /**
     * Returns <code>true</code> if this index is one of twelve pentagons per resolution.
     */
    public boolean isPentagon(String h3Address) {
        return isPentagon(stringToH3(h3Address));
    }

    /**
     * Find the H3 index of the resolution <code>res</code> cell containing the lat/lon (in degrees)
     *
     * @param lat Latitude in degrees.
     * @param lng Longitude in degrees.
     * @param res Resolution, 0 &lt;= res &lt;= 15
     * @return The H3 index.
     */
    public long latLngToCell(double lat, double lng, int res) {
        checkResolution(res);
        return h3Api.latLngToCell(toRadians(lat), toRadians(lng), res);
    }

    /**
     * Find the H3 index of the resolution <code>res</code> cell containing the lat/lon (in degrees)
     *
     * @param lat Latitude in degrees.
     * @param lng Longitude in degrees.
     * @param res Resolution, 0 &lt;= res &lt;= 15
     * @return The H3 index.
     */
    public String latLngToCellAddress(double lat, double lng, int res) {
        return h3ToString(latLngToCell(lat, lng, res));
    }

    /**
     * Find the latitude, longitude (both in degrees) center point of the cell.
     */
    public LatLng cellToLatLng(long h3) {
        double[] coords = new double[2];
        h3Api.cellToLatLng(h3, coords);
        LatLng out = new LatLng(
                toDegrees(coords[0]),
                toDegrees(coords[1])
        );
        return out;
    }

    /**
     * Find the latitude, longitude (degrees) center point of the cell.
     */
    public LatLng cellToLatLng(String h3Address) {
        return cellToLatLng(stringToH3(h3Address));
    }

    /**
     * Find the cell boundary in latitude, longitude (degrees) coordinates for the cell
     */
    public List<LatLng> cellToBoundary(long h3) {
        double[] verts = new double[MAX_CELL_BNDRY_VERTS * 2];
        int numVerts = h3Api.cellToBoundary(h3, verts);
        List<LatLng> out = new ArrayList<>(numVerts);
        for (int i = 0; i < numVerts; i++) {
            LatLng coord = new LatLng(
                    toDegrees(verts[i * 2]),
                    toDegrees(verts[(i * 2) + 1])
            );
            out.add(coord);
        }
        return out;
    }

    /**
     * Find the cell boundary in latitude, longitude (degrees) coordinates for the cell
     */
    public List<LatLng> cellToBoundary(String h3Address) {
        return cellToBoundary(stringToH3(h3Address));
    }

    /**
     * Neighboring indexes in all directions.
     *
     * @param h3Address Origin index
     * @param k         Number of rings around the origin
     */
    public List<String> gridDisk(String h3Address, int k) {
        return h3ToStringList(gridDisk(stringToH3(h3Address), k));
    }

    /**
     * Neighboring indexes in all directions.
     *
     * @param h3 Origin index
     * @param k  Number of rings around the origin
     */
    public List<Long> gridDisk(long h3, int k) {
        int sz = longToIntSize(h3Api.maxGridDiskSize(k));

        long[] out = new long[sz];

        h3Api.gridDisk(h3, k, out);

        return nonZeroLongArrayToList(out);
    }

    /**
     * Neighboring indexes in all directions, ordered by distance from the origin index.
     *
     * @param h3Address Origin index
     * @param k         Number of rings around the origin
     * @return A list of rings, each of which is a list of addresses. The rings are in order
     *         from closest to origin to farthest.
     */
    public List<List<String>> gridDiskDistances(String h3Address, int k) {
        List<List<Long>> rings = gridDiskDistances(stringToH3(h3Address), k);

        return rings.stream()
                .map(this::h3ToStringList)
                .collect(Collectors.toList());
    }

    /**
     * Neighboring indexes in all directions, ordered by distance from the origin index.
     *
     * @param h3 Origin index
     * @param k  Number of rings around the origin
     * @return A list of rings, each of which is a list of addresses. The rings are in order
     *         from closest to origin to farthest.
     */
    public List<List<Long>> gridDiskDistances(long h3, int k) {
        int sz = longToIntSize(h3Api.maxGridDiskSize(k));

        long[] out = new long[sz];
        int[] distances = new int[sz];

        h3Api.gridDiskDistances(h3, k, out, distances);

        List<List<Long>> ret = new ArrayList<>(k + 1);

        for (int i = 0; i <= k; i++) {
            ret.add(new ArrayList<>());
        }

        for (int i = 0; i < sz; i++) {
            long nextH3 = out[i];
            if (nextH3 != INVALID_INDEX) {
                ret.get(distances[i])
                        .add(nextH3);
            }
        }

        return ret;
    }

    /**
     * Returns in order neighbor traversal.
     *
     * @param h3Address Origin hexagon index
     * @param k         Number of rings around the origin
     * @return A list of rings, each of which is a list of addresses. The rings are in order
     *         from closest to origin to farthest.
     */
    public List<List<String>> gridDiskUnsafe(String h3Address, int k) {
        List<List<Long>> rings = gridDiskUnsafe(stringToH3(h3Address), k);

        return rings.stream()
                .map(this::h3ToStringList)
                .collect(Collectors.toList());
    }

    /**
     * Returns in order neighbor traversal.
     *
     * @param h3 Origin hexagon index
     * @param k  Number of rings around the origin
     * @return A list of rings, each of which is a list of addresses. The rings are in order
     *         from closest to origin to farthest.
     */
    public List<List<Long>> gridDiskUnsafe(long h3, int k) {
        int sz = longToIntSize(h3Api.maxGridDiskSize(k));

        long[] out = new long[sz];

        h3Api.gridDiskUnsafe(h3, k, out);

        List<List<Long>> ret = new ArrayList<>(k + 1);

        List<Long> ring = null;
        int currentK = 0;
        int nextRing = 0;

        for (int i = 0; i < sz; i++) {
            // Check if we've reached the index of the next ring.
            if (i == nextRing) {
                ring = new ArrayList<>();
                ret.add(ring);

                // Determine the start index of the next ring.
                // k=0 is a special case of size 1.
                if (currentK == 0) {
                    nextRing = 1;
                } else {
                    nextRing += (6 * currentK);
                }
                currentK++;
            }

            long h = out[i];
            ring.add(h);
        }

        return ret;
    }

    /**
     * Returns in order neighbor traversal, of indexes with distance of <code>k</code>.
     *
     * @param h3Address Origin index
     * @param k         Number of rings around the origin
     * @return All indexes <code>k</code> away from the origin
     */
    public List<String> gridRingUnsafe(String h3Address, int k) {
        return h3ToStringList(gridRingUnsafe(stringToH3(h3Address), k));
    }

    /**
     * Returns in order neighbor traversal, of indexes with distance of <code>k</code>.
     *
     * @param h3 Origin index
     * @param k  Number of rings around the origin
     * @return All indexes <code>k</code> away from the origin
     */
    public List<Long> gridRingUnsafe(long h3, int k) {
        int sz = k == 0 ? 1 : 6 * k;

        long[] out = new long[sz];

        h3Api.gridRingUnsafe(h3, k, out);

        return nonZeroLongArrayToList(out);
    }

    /**
     * Returns the distance between <code>a</code> and <code>b</code>.
     * This is the grid distance, or distance expressed in number of H3 cells.
     *
     * <p>In some cases H3 cannot compute the distance between two indexes.
     * This can happen because:
     * <ul>
     *     <li>The indexes are not comparable (difference resolutions, etc)</li>
     *     <li>The distance is greater than the H3 core library supports</li>
     *     <li>The H3 library does not support finding the distance between
     *     the two cells, because of pentagonal distortion.</li>
     * </ul>
     *
     * @param a An H3 index
     * @param b Another H3 index
     * @return Distance between the two in grid cells
     */
    public long gridDistance(String a, String b) {
        return gridDistance(stringToH3(a), stringToH3(b));
    }

    /**
     * Returns the distance between <code>a</code> and <code>b</code>.
     * This is the grid distance, or distance expressed in number of H3 cells.
     *
     * <p>In some cases H3 cannot compute the distance between two indexes.
     * This can happen because:
     * <ul>
     *     <li>The indexes are not comparable (difference resolutions, etc)</li>
     *     <li>The distance is greater than the H3 core library supports</li>
     *     <li>The H3 library does not support finding the distance between
     *     the two cells, because of pentagonal distortion.</li>
     * </ul>
     *
     * @param a An H3 index
     * @param b Another H3 index
     * @return Distance between the two in grid cells
     */
    public long gridDistance(long a, long b) {
        return h3Api.gridDistance(a, b);
    }

    /**
     * Converts <code>h3</code> to IJ coordinates in a local coordinate space defined by
     * <code>origin</code>.
     *
     * <p>The local IJ coordinate space may have deleted regions and warping due to pentagon
     * distortion. IJ coordinates are only comparable if they came from the same origin.
     *
     * <p>This function is experimental, and its output is not guaranteed
     * to be compatible across different versions of H3.
     *
     * @param origin Anchoring index for the local coordinate space.
     * @param h3 Index to find the coordinates of.
     * @return Coordinates for <code>h3</code> in the local coordinate space.
     */
    public CoordIJ experimentalH3ToLocalIj(long origin, long h3) {
        final int[] coords = new int[2];
        h3Api.experimentalH3ToLocalIj(origin, h3, coords);
        return new CoordIJ(coords[0], coords[1]);
    }

    /**
     * Converts <code>h3Address</code> to IJ coordinates in a local coordinate space defined by
     * <code>originAddress</code>.
     *
     * <p>The local IJ coordinate space may have deleted regions and warping due to pentagon
     * distortion. IJ coordinates are only comparable if they came from the same origin.
     *
     * <p>This function is experimental, and its output is not guaranteed
     * to be compatible across different versions of H3.
     *
     * @param originAddress Anchoring index for the local coordinate space.
     * @param h3Address Index to find the coordinates of.
     * @return Coordinates for <code>h3</code> in the local coordinate space.
     */
    public CoordIJ experimentalH3ToLocalIj(String originAddress, String h3Address) {
        return experimentalH3ToLocalIj(stringToH3(originAddress), stringToH3(h3Address));
    }

    /**
     * Converts the IJ coordinates to an index, using a local IJ coordinate space anchored by
     * <code>origin</code>.
     *
     * <p>The local IJ coordinate space may have deleted regions and warping due to pentagon
     * distortion. IJ coordinates are only comparable if they came from the same origin.
     *
     * <p>This function is experimental, and its output is not guaranteed
     * to be compatible across different versions of H3.
     *
     * @param origin Anchoring index for the local coordinate space.
     * @param ij Coordinates in the local IJ coordinate space.
     * @return Index represented by <code>ij</code>
     */
    public long experimentalLocalIjToH3(long origin, CoordIJ ij) {
        return h3Api.experimentalLocalIjToH3(origin, ij.i, ij.j);
    }

    /**
     * Converts the IJ coordinates to an index, using a local IJ coordinate space anchored by
     * <code>origin</code>.
     *
     * <p>The local IJ coordinate space may have deleted regions and warping due to pentagon
     * distortion. IJ coordinates are only comparable if they came from the same origin.
     *
     * <p>This function is experimental, and its output is not guaranteed
     * to be compatible across different versions of H3.
     *
     * @param originAddress Anchoring index for the local coordinate space.
     * @param ij Coordinates in the local IJ coordinate space.
     * @return Index represented by <code>ij</code>
     */
    public String experimentalLocalIjToH3(String originAddress, CoordIJ ij) {
        return h3ToString(experimentalLocalIjToH3(stringToH3(originAddress), ij));
    }

    /**
     * Given two H3 indexes, return the line of indexes between them (inclusive
     * of endpoints).
     *
     * <p>This function may fail to find the line between two indexes, for
     * example if they are very far apart. It may also fail when finding
     * distances for indexes on opposite sides of a pentagon.
     *
     * <p>Notes:
     *
     * <ul>
     *     <li>The specific output of this function should not be considered stable
     *         across library versions. The only guarantees the library provides are
     *         that the line length will be `h3Distance(start, end) + 1` and that
     *         every index in the line will be a neighbor of the preceding index.</li>
     *     <li>Lines are drawn in grid space, and may not correspond exactly to either
     *         Cartesian lines or great arcs.</li>
     * </ul>
     *
     * @param startAddress Start index of the line
     * @param endAddress End index of the line
     * @return Indexes making up the line.
     */
    public List<String> gridPathCells(String startAddress, String endAddress) {
        return h3ToStringList(gridPathCells(stringToH3(startAddress), stringToH3(endAddress)));
    }

    /**
     * Given two H3 indexes, return the line of indexes between them (inclusive
     * of endpoints).
     *
     * <p>This function may fail to find the line between two indexes, for
     * example if they are very far apart. It may also fail when finding
     * distances for indexes on opposite sides of a pentagon.
     *
     * <p>Notes:
     *
     * <ul>
     *     <li>The specific output of this function should not be considered stable
     *         across library versions. The only guarantees the library provides are
     *         that the line length will be `h3Distance(start, end) + 1` and that
     *         every index in the line will be a neighbor of the preceding index.</li>
     *     <li>Lines are drawn in grid space, and may not correspond exactly to either
     *         Cartesian lines or great arcs.</li>
     * </ul>
     *
     * @param start Start index of the line
     * @param end End index of the line
     * @return Indexes making up the line.
     */
    public List<Long> gridPathCells(long start, long end) {
        int size = longToIntSize(h3Api.gridPathCellsSize(start, end));

        long[] results = new long[size];
        h3Api.gridPathCells(start, end, results);

        return nonZeroLongArrayToList(results);
    }

    /**
     * Finds indexes within the given geofence.
     *
     * @param points Outline geofence
     * @param holes Geofences of any internal holes
     * @param res Resolution of the desired indexes
     */
    public List<String> polygonToCellAddresses(List<LatLng> points, List<List<LatLng>> holes, int res) {
        return h3ToStringList(polygonToCells(points, holes, res));
    }

    /**
     * Finds indexes within the given geofence.
     *
     * @param points Outline geofence
     * @param holes Geofences of any internal holes
     * @param res Resolution of the desired indexes
     * @throws IllegalArgumentException Invalid resolution
     */
    public List<Long> polygonToCells(List<LatLng> points, List<List<LatLng>> holes, int res) {
        checkResolution(res);

        // pack the data for use by the polyfill JNI call
        double[] verts = new double[points.size() * 2];
        packGeofenceVertices(verts, points, 0);
        int[] holeSizes = new int[0];
        double[] holeVerts = new double[0];
        if (holes != null) {
            holeSizes = new int[holes.size()];
            int totalSize = 0;
            for (int i = 0; i < holes.size(); i++) {
                totalSize += holes.get(i).size() * 2;
                // Note we are storing the number of doubles
                holeSizes[i] = holes.get(i).size() * 2;
            }
            holeVerts = new double[totalSize];
            int offset = 0;
            for (int i = 0; i < holes.size(); i++) {
                offset = packGeofenceVertices(holeVerts, holes.get(i), offset);
            }
        }

        int flags = 0;
        int sz = longToIntSize(h3Api.maxPolygonToCellsSize(verts, holeSizes, holeVerts, res, flags));

        long[] results = new long[sz];

        h3Api.polygonToCells(verts, holeSizes, holeVerts, res, flags, results);

        return nonZeroLongArrayToList(results);
    }

    /**
     * Interleave the pairs in the given double array.
     *
     * @return Next offset to begin filling from
     */
    private static int packGeofenceVertices(double[] arr, List<LatLng> original, int offset) {
        assert arr.length >= (original.size() * 2) + offset;

        for (int i = 0; i < original.size(); i++) {
            LatLng coord = original.get(i);

            arr[(i * 2) + offset] = toRadians(coord.lat);
            arr[(i * 2) + 1 + offset] = toRadians(coord.lng);
        }

        return (original.size() * 2) + offset;
    }

    /**
     * Create polygons from a set of contiguous indexes
     */
    public List<List<List<LatLng>>> cellAddressesToMultiPolygon(Collection<String> h3Addresses, boolean geoJson) {
        List<Long> indices = stringToH3List(h3Addresses);

        return cellsToMultiPolygon(indices, geoJson);
    }

    /**
     * Create polygons from a set of contiguous indexes
     */
    public List<List<List<LatLng>>> cellsToMultiPolygon(Collection<Long> h3, boolean geoJson) {
        long[] h3AsArray = collectionToLongArray(h3);

        ArrayList<List<List<LatLng>>> result = new ArrayList<>();

        h3Api.cellsToLinkedMultiPolygon(h3AsArray, result);

        // For each polygon
        for (List<List<LatLng>> loops : result) {
            // For each loop within the polygon (first being the outline,
            // further loops being "holes" or exclusions in the polygon.)
            for (List<LatLng> loop : loops) {
                // For each coordinate in the loop, we need to convert to degrees,
                // and ensure the correct ordering (whether geoJson or not.)
                for (int vectorInLoop = 0; vectorInLoop < loop.size(); vectorInLoop++) {
                    final LatLng v = loop.get(vectorInLoop);
                    final double origLat = toDegrees(v.lat);
                    final double origLng = toDegrees(v.lng);

                    final LatLng replacement = new LatLng(origLat, origLng);

                    loop.set(vectorInLoop, replacement);
                }

                if (geoJson && loop.size() > 0) {
                    // geoJson requires closing the loop
                    loop.add(loop.get(0));
                }
            }
        }

        return result;
    }

    /**
     * Returns the resolution of the provided index
     */
    public int getResolution(String h3Address) {
        return getResolution(stringToH3(h3Address));
    }

    /**
     * Returns the resolution of the provided index
     */
    public int getResolution(long h3) {
        return (int) ((h3 & H3_RES_MASK) >> H3_RES_OFFSET);
    }

    /**
     * Returns the parent of the index at the given resolution.
     *
     * @param h3 H3 index.
     * @param res Resolution of the parent, <code>0 &lt;= res &lt;= h3GetResolution(h3)</code>
     * @throws IllegalArgumentException <code>res</code> is not between 0 and the resolution of <code>h3</code>, inclusive.
     */
    public long cellToParent(long h3, int res) {
        // This is a ported version of h3ToParent from h3core.

        int childRes = (int) ((h3 & H3_RES_MASK) >> H3_RES_OFFSET);
        if (res < 0 || res > childRes) {
            throw new IllegalArgumentException(String.format("res (%d) must be between 0 and %d, inclusive", res, childRes));
        } else if (res == childRes) {
            return h3;
        }

        // newRes is the bits that need to be set to set the given resolution.
        long newRes = (long) res << H3_RES_OFFSET;
        long digitMaskForRes = H3_DIGIT_MASK;
        for (int i = 0; i < res; i++) {
            digitMaskForRes >>= 3L;
        }

        return (h3 & H3_RES_MASK_NEGATIVE) | newRes | digitMaskForRes;
    }

    /**
     * Returns the parent of the index at the given resolution.
     *
     * @param h3Address H3 index.
     * @param res Resolution of the parent, <code>0 &lt;= res &lt;= h3GetResolution(h3)</code>
     */
    public String cellToParentAddress(String h3Address, int res) {
        long parent = cellToParent(stringToH3(h3Address), res);
        return h3ToString(parent);
    }

    /**
     * Provides the children of the index at the given resolution.
     *
     * @param childRes Resolution of the children
     */
    public List<String> cellToChildren(String h3Address, int childRes) {
        return h3ToStringList(cellToChildren(stringToH3(h3Address), childRes));
    }

    /**
     * Provides the children of the index at the given resolution.
     *
     * @param h3 H3 index.
     * @param childRes Resolution of the children
     * @throws IllegalArgumentException Invalid resolution
     */
    public List<Long> cellToChildren(long h3, int childRes) {
        checkResolution(childRes);

        int sz = longToIntSize(h3Api.cellToChildrenSize(h3, childRes));

        long[] out = new long[sz];

        h3Api.cellToChildren(h3, childRes, out);

        return nonZeroLongArrayToList(out);
    }

    /**
     * Returns the center child at the given resolution.
     *
     * @param h3 Parent H3 index
     * @param childRes Resolution of the child
     * @throws IllegalArgumentException Invalid resolution (e.g. coarser than the parent)
     */
    public String cellToCenterChild(String h3, int childRes) {
        return h3ToString(cellToCenterChild(stringToH3(h3), childRes));
    }

    /**
     * Returns the center child at the given resolution.
     *
     * @param h3 Parent H3 index
     * @param childRes Resolution of the child
     * @throws IllegalArgumentException Invalid resolution (e.g. coarser than the parent)
     */
    public long cellToCenterChild(long h3, int childRes) {
        checkResolution(childRes);

        long result = h3Api.cellToCenterChild(h3, childRes);

        return result;
    }

    /**
     * Determines if an index is Class III or Class II.
     *
     * @return <code>true</code> if the index is Class III
     */
    public boolean isResClassIII(String h3Address) {
        return isResClassIII(stringToH3(h3Address));
    }

    /**
     * Determines if an index is Class III or Class II.
     *
     * @param h3 H3 index.
     * @return <code>true</code> if the index is Class III
     */
    public boolean isResClassIII(long h3) {
        return getResolution(h3) % 2 != 0;
    }

    /**
     * Returns a compacted set of indexes, at possibly coarser resolutions.
     */
    public List<String> compactCellAddresses(Collection<String> h3Addresses) {
        List<Long> h3 = stringToH3List(h3Addresses);
        List<Long> compacted = compactCells(h3);
        return h3ToStringList(compacted);
    }

    /**
     * Returns a compacted set of indexes, at possibly coarser resolutions.
     */
    public List<Long> compactCells(Collection<Long> h3) {
        int sz = h3.size();

        long[] h3AsArray = collectionToLongArray(h3);

        long[] out = new long[sz];

        h3Api.compactCells(h3AsArray, out);

        return nonZeroLongArrayToList(out);
    }

    /**
     * Uncompacts all the given indexes to resolution <code>res</code>.
     */
    public List<String> uncompactCellAddresses(Collection<String> h3Addresses, int res) {
        List<Long> h3 = stringToH3List(h3Addresses);
        List<Long> uncompacted = uncompactCells(h3, res);
        return h3ToStringList(uncompacted);
    }

    /**
     * Uncompacts all the given indexes to resolution <code>res</code>.
     */
    public List<Long> uncompactCells(Collection<Long> h3, int res) {
        checkResolution(res);

        long[] h3AsArray = collectionToLongArray(h3);

        int sz = longToIntSize(h3Api.uncompactCellsSize(h3AsArray, res));

        long[] out = new long[sz];
        
        h3Api.uncompactCells(h3AsArray, res, out);

        return nonZeroLongArrayToList(out);
    }

    /**
     * Converts from <code>long</code> representation of an index to <code>String</code> representation.
     */
    public String h3ToString(long h3) {
        return Long.toHexString(h3);
    }

    /**
     * Converts from <code>String</code> representation of an index to <code>long</code> representation.
     */
    public long stringToH3(String h3Address) {
        return Long.parseUnsignedLong(h3Address, 16);
    }

    /**
     * Calculates the area of the given H3 cell.
     *
     * @param h3Address Cell to find the area of.
     * @param unit      Unit to calculate the area in.
     * @return Cell area in the given units.
     */
    public double cellArea(String h3Address, AreaUnit unit) {
        return cellArea(stringToH3(h3Address), unit);
    }

    /**
     * Calculates the area of the given H3 cell.
     *
     * @param h3   Cell to find the area of.
     * @param unit Unit to calculate the area in.
     * @return Cell area in the given units.
     */
    public double cellArea(long h3, AreaUnit unit) {
        if (unit == AreaUnit.rads2)
            return h3Api.cellAreaRads2(h3);
        else if (unit == AreaUnit.km2)
            return h3Api.cellAreaKm2(h3);
        else if (unit == AreaUnit.m2)
            return h3Api.cellAreaM2(h3);
        else
            throw new IllegalArgumentException(String.format("Invalid unit: %s", unit));
    }

    /**
     * Return the distance along the sphere between two points.
     *
     * @param a    First point
     * @param b    Second point
     * @param unit Unit to return the distance in.
     * @return Distance from point <code>a</code> to point <code>b</code>
     */
    public double distance(LatLng a, LatLng b, LengthUnit unit) {
        double lat1 = toRadians(a.lat);
        double lng1 = toRadians(a.lng);
        double lat2 = toRadians(b.lat);
        double lng2 = toRadians(b.lng);

        if (unit == LengthUnit.rads)
            return h3Api.distanceRads(lat1, lng1, lat2, lng2);
        else if (unit == LengthUnit.km)
            return h3Api.distanceKm(lat1, lng1, lat2, lng2);
        else if (unit == LengthUnit.m)
            return h3Api.distanceM(lat1, lng1, lat2, lng2);
        else
            throw new IllegalArgumentException(String.format("Invalid unit: %s", unit));
    }

    /**
     * Calculate the edge length of the given H3 edge.
     *
     * @param edgeAddress Edge to find the edge length of.
     * @param unit        Unit of measure to use.
     * @return Length of the given edge.
     */
    public double exactEdgeLength(String edgeAddress, LengthUnit unit) {
        return exactEdgeLength(stringToH3(edgeAddress), unit);
    }

    /**
     * Calculate the edge length of the given H3 edge.
     *
     * @param edge Edge to find the edge length of.
     * @param unit Unit of measure to use.
     * @return Length of the given edge.
     */
    public double exactEdgeLength(long edge, LengthUnit unit) {
        if (unit == LengthUnit.rads)
            return h3Api.exactEdgeLengthRads(edge);
        else if (unit == LengthUnit.km)
            return h3Api.exactEdgeLengthKm(edge);
        else if (unit == LengthUnit.m)
            return h3Api.exactEdgeLengthM(edge);
        else
            throw new IllegalArgumentException(String.format("Invalid unit: %s", unit));
    }

    /**
     * Returns the average area in <code>unit</code> for indexes at resolution <code>res</code>.
     *
     * @throws IllegalArgumentException Invalid parameter value
     */
    public double getHexagonAreaAvg(int res, AreaUnit unit) {
        checkResolution(res);
        if (unit == AreaUnit.km2)
            return h3Api.getHexagonAreaAvgKm2(res);
        else if (unit == AreaUnit.m2)
            return h3Api.getHexagonAreaAvgM2(res);
        else
            throw new IllegalArgumentException(String.format("Invalid unit: %s", unit));
    }

    /**
     * Returns the average edge length in <code>unit</code> for indexes at resolution <code>res</code>.
     *
     * @throws IllegalArgumentException Invalid parameter value
     */
    public double getHexagonEdgeLengthAvg(int res, LengthUnit unit) {
        checkResolution(res);
        if (unit == LengthUnit.km)
            return h3Api.getHexagonEdgeLengthAvgKm(res);
        else if (unit == LengthUnit.m)
            return h3Api.getHexagonEdgeLengthAvgM(res);
        else
            throw new IllegalArgumentException(String.format("Invalid unit: %s", unit));
    }

    /**
     * Returns the number of unique H3 indexes at resolution <code>res</code>.
     *
     * @throws IllegalArgumentException Invalid resolution
     */
    public long getNumCells(int res) {
        checkResolution(res);
        return h3Api.getNumCells(res);
    }

    /**
     * Returns a collection of all base cells (H3 indexes are resolution 0).
     */
    public Collection<String> getRes0CellAddresses() {
        return h3ToStringList(getRes0Cells());
    }

    /**
     * Returns a collection of all base cells (H3 indexes are resolution 0).
     */
    public Collection<Long> getRes0Cells() {
        long[] indexes = new long[NUM_BASE_CELLS];
        h3Api.getRes0Cells(indexes);
        return nonZeroLongArrayToList(indexes);
    }

    /**
     * Returns a collection of all topologically pentagonal cells at the given resolution.
     *
     * @throws IllegalArgumentException Invalid resolution.
     */
    public Collection<String> getPentagonAddresses(int res) {
        return h3ToStringList(getPentagons(res));
    }

    /**
     * Returns a collection of all topologically pentagonal cells at the given resolution.
     *
     * @throws IllegalArgumentException Invalid resolution.
     */
    public Collection<Long> getPentagons(int res) {
        checkResolution(res);
        long[] indexes = new long[NUM_PENTAGONS];
        h3Api.getPentagons(res, indexes);
        return nonZeroLongArrayToList(indexes);
    }

    /**
     * Returns <code>true</code> if the two indexes are neighbors.
     */
    public boolean areNeighborCells(long a, long b) {
        return h3Api.areNeighborCells(a, b);
    }

    /**
     * Returns <code>true</code> if the two indexes are neighbors.
     */
    public boolean areNeighborCells(String a, String b) {
        return areNeighborCells(stringToH3(a), stringToH3(b));
    }

    /**
     * Returns a unidirectional edge index representing <code>a</code> towards <code>b</code>.
     *
     * @throws IllegalArgumentException The indexes are not neighbors.
     */
    public long cellsToDirectedEdge(long a, long b) {
        return h3Api.cellsToDirectedEdge(a, b);
    }

    /**
     * Returns a unidirectional edge index representing <code>a</code> towards <code>b</code>.
     *
     * @throws IllegalArgumentException The indexes are not neighbors.
     */
    public String cellsToDirectedEdge(String a, String b) {
        return h3ToString(cellsToDirectedEdge(stringToH3(a), stringToH3(b)));
    }

    /**
     * Returns <code>true</code> if the given index is a valid unidirectional edge.
     */
    public boolean isValidDirectedEdge(long h3) {
        return h3Api.isValidDirectedEdge(h3);
    }

    /**
     * Returns <code>true</code> if the given index is a valid unidirectional edge.
     */
    public boolean isValidDirectedEdge(String h3) {
        return isValidDirectedEdge(stringToH3(h3));
    }

    /**
     * Returns the origin index of the given unidirectional edge.
     */
    public long getDirectedEdgeOrigin(long h3) {
        return h3Api.getDirectedEdgeOrigin(h3);
    }

    /**
     * Returns the origin index of the given unidirectional edge.
     */
    public String getDirectedEdgeOrigin(String h3) {
        return h3ToString(getDirectedEdgeOrigin(stringToH3(h3)));
    }

    /**
     * Returns the destination index of the given unidirectional edge.
     */
    public long getDirectedEdgeDestination(long h3) {
        return h3Api.getDirectedEdgeDestination(h3);
    }

    /**
     * Returns the destination index of the given unidirectional edge.
     */
    public String getDirectedEdgeDestination(String h3) {
        return h3ToString(getDirectedEdgeDestination(stringToH3(h3)));
    }

    /**
     * Returns the origin and destination indexes (in that order) of the given
     * unidirectional edge.
     */
    public List<Long> directedEdgeToCells(long h3) {
        long[] results = new long[2];

        // TODO: could be a pair type
        h3Api.directedEdgeToCells(h3, results);

        return nonZeroLongArrayToList(results);
    }

    /**
     * Returns the origin and destination indexes (in that order) of the given
     * unidirectional edge.
     */
    public List<String> directedEdgeToCells(String h3) {
        return h3ToStringList(directedEdgeToCells(stringToH3(h3)));
    }

    /**
     * Returns all unidirectional edges originating from the given index.
     */
    public List<Long> originToDirectedEdges(long h3) {
        long[] results = new long[6];

        h3Api.originToDirectedEdges(h3, results);

        return nonZeroLongArrayToList(results);
    }

    /**
     * Returns all unidirectional edges originating from the given index.
     */
    public List<String> originToDirectedEdges(String h3) {
        return h3ToStringList(originToDirectedEdges(stringToH3(h3)));
    }

    /**
     * Returns a list of coordinates representing the given edge.
     */
    public List<LatLng> directedEdgeToBoundary(long h3) {
        double[] verts = new double[MAX_CELL_BNDRY_VERTS * 2];
        int numVerts = h3Api.directedEdgeToBoundary(h3, verts);
        List<LatLng> out = new ArrayList<>(numVerts);
        for (int i = 0; i < numVerts; i++) {
            LatLng coord = new LatLng(
                    toDegrees(verts[i * 2]),
                    toDegrees(verts[(i * 2) + 1])
            );
            out.add(coord);
        }
        return out;
    }

    /**
     * Returns a list of coordinates representing the given edge.
     */
    public List<LatLng> directedEdgeToBoundary(String h3) {
        return directedEdgeToBoundary(stringToH3(h3));
    }

    /**
     * Find all icosahedron faces intersected by a given H3 index, represented
     * as integers from 0-19.
     *
     * @param h3 Index to find icosahedron faces for.
     * @return A collection of faces intersected by the index.
     */
    public Collection<Integer> getIcosahedronFaces(String h3) {
        return getIcosahedronFaces(stringToH3(h3));
    }

    /**
     * Find all icosahedron faces intersected by a given H3 index, represented
     * as integers from 0-19.
     *
     * @param h3 Index to find icosahedron faces for.
     * @return A collection of faces intersected by the index.
     */
    public Collection<Integer> getIcosahedronFaces(long h3) {
        int maxFaces = h3Api.maxFaceCount(h3);
        int[] faces = new int[maxFaces];

        h3Api.getIcosahedronFaces(h3, faces);

        return IntStream.of(faces)
                .filter(f -> f != -1)
                .boxed()
                .collect(Collectors.toList());
    }

    public long cellToVertex(long h3, int vertexNum) {
        return h3Api.cellToVertex(h3, vertexNum);
    }

    public String cellToVertex(String h3Address, int vertexNum) {
        return h3ToString(h3Api.cellToVertex(stringToH3(h3Address), vertexNum));
    }

    public List<Long> cellToVertexes(long h3) {
        long[] results = new long[6];
        h3Api.cellToVertexes(h3, results);
        return nonZeroLongArrayToList(results);
    }

    public List<String> cellToVertexes(String h3Address) {
        return h3ToStringList(cellToVertexes(stringToH3(h3Address)));
    }

    public LatLng vertexToLatLng(long h3) {
        double[] results = new double[2];
        h3Api.vertexToLatLng(h3, results);
        return new LatLng(toDegrees(results[0]), toDegrees(results[1]));
    }

    public LatLng vertexToLatLng(String h3Address) {
        return vertexToLatLng(stringToH3(h3Address));
    }

    public boolean isValidVertex(long h3) {
        return h3Api.isValidVertex(h3);
    }

    public boolean isValidVertex(String h3Address) {
        return h3Api.isValidVertex(stringToH3(h3Address));
    }

    /**
     * Transforms a collection of H3 indexes in string form to a list of H3
     * indexes in long form.
     */
    private List<Long> stringToH3List(Collection<String> collection) {
        return collection.stream()
                .map(this::stringToH3)
                .collect(Collectors.toList());
    }

    /**
     * Transforms a list of H3 indexes in long form to a list of H3
     * indexes in string form.
     */
    private List<String> h3ToStringList(Collection<Long> collection) {
        return collection.stream()
                .map(this::h3ToString)
                .collect(Collectors.toList());
    }

    /**
     * Creates a new list with all non-zero elements of the array as members.
     */
    private static List<Long> nonZeroLongArrayToList(long[] out) {
        // Allocate for the case that we need to copy everything from
        // the `out` array.
        List<Long> ret = new ArrayList<>(out.length);

        for (int i = 0; i < out.length; i++) {
            long h = out[i];
            if (h != 0) {
                ret.add(h);
            }
        }

        return ret;
    }

    /**
     * Returns an array of <code>long</code> with the contents of the collection.
     */
    private static long[] collectionToLongArray(Collection<Long> collection) {
        return collection.stream().mapToLong(Long::longValue).toArray();
    }

    /**
     * @throws IllegalArgumentException <code>res</code> is not a valid H3 resolution.
     */
    private static void checkResolution(int res) {
        if (res < 0 || res > 15) {
            throw new IllegalArgumentException(String.format("resolution %d is out of range (must be 0 <= res <= 15)", res));
        }
    }

    /**
     * @throws IllegalArgumentException <code>sz</code> cannot be losslessly cast to an <code>int</code>
     */
    private static int longToIntSize(long sz) {
        if (sz < 0 || sz > Integer.MAX_VALUE) {
            throw new IllegalArgumentException(String.format("size %d is out of range", sz));
        }
        return (int)sz;
    }
=======
 * <p>This class is thread safe and can be used as a singleton.
 */
public class H3Core {
  // These constants are from h3api.h and h3Index.h
  /** Maximum number of vertices for an H3 index */
  private static final int MAX_CELL_BNDRY_VERTS = 10;

  private static final int NUM_BASE_CELLS = 122;
  private static final int NUM_PENTAGONS = 12;

  // Constants for the resolution bits in an H3 index.
  private static final long H3_RES_OFFSET = 52L;
  private static final long H3_RES_MASK = 0xfL << H3_RES_OFFSET;
  private static final long H3_RES_MASK_NEGATIVE = ~H3_RES_MASK;
  /**
   * Mask for the indexing digits in an H3 index.
   *
   * <p>The digits are offset by 0, so no shift is needed in the constant.
   */
  private static final long H3_DIGIT_MASK = 0x1fffffffffffL;

  private static final long INVALID_INDEX = 0L;

  /** Native implementation of the H3 library. */
  private final NativeMethods h3Api;

  /**
   * Create by unpacking the H3 native library to disk and loading it. The library will attempt to
   * detect the correct operating system and architecture of native library to unpack.
   *
   * @throws SecurityException Loading the library was not allowed by the SecurityManager.
   * @throws UnsatisfiedLinkError The library could not be loaded
   * @throws IOException The library could not be extracted to disk.
   */
  public static H3Core newInstance() throws IOException {
    NativeMethods h3Api = H3CoreLoader.loadNatives();
    return new H3Core(h3Api);
  }

  /**
   * Create by unpacking the H3 native library to disk and loading it. The library will attempt to
   * extract the native library matching the given arguments to disk.
   *
   * @throws SecurityException Loading the library was not allowed by the SecurityManager.
   * @throws UnsatisfiedLinkError The library could not be loaded
   * @throws IOException The library could not be extracted to disk.
   */
  public static H3Core newInstance(H3CoreLoader.OperatingSystem os, String arch)
      throws IOException {
    NativeMethods h3Api = H3CoreLoader.loadNatives(os, arch);
    return new H3Core(h3Api);
  }

  /**
   * Create by using the H3 native library already installed on the system.
   *
   * @throws SecurityException The library could not be loaded
   * @throws UnsatisfiedLinkError The library could not be loaded
   */
  public static H3Core newSystemInstance() {
    NativeMethods h3Api = H3CoreLoader.loadSystemNatives();
    return new H3Core(h3Api);
  }

  /** Construct with the given NativeMethods, from {@link H3CoreLoader}. */
  private H3Core(NativeMethods h3Api) {
    this.h3Api = h3Api;
  }

  /** Returns true if this is a valid H3 index. */
  public boolean h3IsValid(long h3) {
    return h3Api.h3IsValid(h3);
  }

  /** Returns true if this is a valid H3 index. */
  public boolean h3IsValid(String h3Address) {
    return h3IsValid(stringToH3(h3Address));
  }

  /** Returns the base cell number for this index. */
  public int h3GetBaseCell(long h3) {
    return h3Api.h3GetBaseCell(h3);
  }

  /** Returns the base cell number for this index. */
  public int h3GetBaseCell(String h3Address) {
    return h3GetBaseCell(stringToH3(h3Address));
  }

  /** Returns <code>true</code> if this index is one of twelve pentagons per resolution. */
  public boolean h3IsPentagon(long h3) {
    return h3Api.h3IsPentagon(h3);
  }

  /** Returns <code>true</code> if this index is one of twelve pentagons per resolution. */
  public boolean h3IsPentagon(String h3Address) {
    return h3IsPentagon(stringToH3(h3Address));
  }

  /**
   * Find the H3 index of the resolution <code>res</code> cell containing the lat/lon (in degrees)
   *
   * @param lat Latitude in degrees.
   * @param lng Longitude in degrees.
   * @param res Resolution, 0 &lt;= res &lt;= 15
   * @return The H3 index.
   * @throws IllegalArgumentException latitude, longitude, or resolution are out of range.
   */
  public long geoToH3(double lat, double lng, int res) {
    checkResolution(res);
    long result = h3Api.geoToH3(toRadians(lat), toRadians(lng), res);
    if (result == INVALID_INDEX) {
      // Must be latitude or longitude that's wrong, since we already
      // check the resolution before calling geoToH3.
      throw new IllegalArgumentException("Latitude or longitude were invalid.");
    }
    return result;
  }

  /**
   * Find the H3 index of the resolution <code>res</code> cell containing the lat/lon (in degrees)
   *
   * @param lat Latitude in degrees.
   * @param lng Longitude in degrees.
   * @param res Resolution, 0 &lt;= res &lt;= 15
   * @return The H3 index.
   * @throws IllegalArgumentException Latitude, longitude, or resolution is out of range.
   */
  public String geoToH3Address(double lat, double lng, int res) {
    return h3ToString(geoToH3(lat, lng, res));
  }

  /** Find the latitude, longitude (both in degrees) center point of the cell. */
  public GeoCoord h3ToGeo(long h3) {
    double[] coords = new double[2];
    h3Api.h3ToGeo(h3, coords);
    GeoCoord out = new GeoCoord(toDegrees(coords[0]), toDegrees(coords[1]));
    return out;
  }

  /** Find the latitude, longitude (degrees) center point of the cell. */
  public GeoCoord h3ToGeo(String h3Address) {
    return h3ToGeo(stringToH3(h3Address));
  }

  /** Find the cell boundary in latitude, longitude (degrees) coordinates for the cell */
  public List<GeoCoord> h3ToGeoBoundary(long h3) {
    double[] verts = new double[MAX_CELL_BNDRY_VERTS * 2];
    int numVerts = h3Api.h3ToGeoBoundary(h3, verts);
    List<GeoCoord> out = new ArrayList<>(numVerts);
    for (int i = 0; i < numVerts; i++) {
      GeoCoord coord = new GeoCoord(toDegrees(verts[i * 2]), toDegrees(verts[(i * 2) + 1]));
      out.add(coord);
    }
    return out;
  }

  /** Find the cell boundary in latitude, longitude (degrees) coordinates for the cell */
  public List<GeoCoord> h3ToGeoBoundary(String h3Address) {
    return h3ToGeoBoundary(stringToH3(h3Address));
  }

  /**
   * Neighboring indexes in all directions.
   *
   * @param h3Address Origin index
   * @param k Number of rings around the origin
   */
  public List<String> kRing(String h3Address, int k) {
    return h3ToStringList(kRing(stringToH3(h3Address), k));
  }

  /**
   * Neighboring indexes in all directions.
   *
   * @param h3Address Origin index
   * @param k Number of rings around the origin
   * @return List of {@link #kRing(String, int)} results.
   */
  public List<List<String>> kRings(String h3Address, int k) {
    List<List<String>> result = new ArrayList<>(k + 1);
    result.add(Collections.singletonList(h3Address));
    for (int i = 1; i <= k; ++i) {
      result.add(kRing(h3Address, i));
    }
    return result;
  }

  /**
   * Neighboring indexes in all directions.
   *
   * @param h3 Origin index
   * @param k Number of rings around the origin
   */
  public List<Long> kRing(long h3, int k) {
    int sz = h3Api.maxKringSize(k);

    long[] out = new long[sz];

    h3Api.kRing(h3, k, out);

    return nonZeroLongArrayToList(out);
  }

  /**
   * Neighboring indexes in all directions, ordered by distance from the origin index.
   *
   * @param h3Address Origin index
   * @param k Number of rings around the origin
   * @return A list of rings, each of which is a list of addresses. The rings are in order from
   *     closest to origin to farthest.
   */
  public List<List<String>> kRingDistances(String h3Address, int k) {
    List<List<Long>> rings = kRingDistances(stringToH3(h3Address), k);

    return rings.stream().map(this::h3ToStringList).collect(Collectors.toList());
  }

  /**
   * Neighboring indexes in all directions, ordered by distance from the origin index.
   *
   * @param h3 Origin index
   * @param k Number of rings around the origin
   * @return A list of rings, each of which is a list of addresses. The rings are in order from
   *     closest to origin to farthest.
   */
  public List<List<Long>> kRingDistances(long h3, int k) {
    int sz = h3Api.maxKringSize(k);

    long[] out = new long[sz];
    int[] distances = new int[sz];

    h3Api.kRingDistances(h3, k, out, distances);

    List<List<Long>> ret = new ArrayList<>(k + 1);

    for (int i = 0; i <= k; i++) {
      ret.add(new ArrayList<>());
    }

    for (int i = 0; i < sz; i++) {
      long nextH3 = out[i];
      if (nextH3 != INVALID_INDEX) {
        ret.get(distances[i]).add(nextH3);
      }
    }

    return ret;
  }

  /**
   * Returns in order neighbor traversal.
   *
   * @param h3Address Origin hexagon index
   * @param k Number of rings around the origin
   * @return A list of rings, each of which is a list of addresses. The rings are in order from
   *     closest to origin to farthest.
   * @throws PentagonEncounteredException A pentagon was encountered while iterating the rings
   */
  public List<List<String>> hexRange(String h3Address, int k) throws PentagonEncounteredException {
    List<List<Long>> rings = hexRange(stringToH3(h3Address), k);

    return rings.stream().map(this::h3ToStringList).collect(Collectors.toList());
  }

  /**
   * Returns in order neighbor traversal.
   *
   * @param h3 Origin hexagon index
   * @param k Number of rings around the origin
   * @return A list of rings, each of which is a list of addresses. The rings are in order from
   *     closest to origin to farthest.
   * @throws PentagonEncounteredException A pentagon was encountered while iterating the rings
   */
  public List<List<Long>> hexRange(long h3, int k) throws PentagonEncounteredException {
    int sz = h3Api.maxKringSize(k);

    long[] out = new long[sz];

    if (h3Api.hexRange(h3, k, out) != 0) {
      throw new PentagonEncounteredException(
          "A pentagon was encountered while computing hexRange.");
    }

    List<List<Long>> ret = new ArrayList<>(k + 1);

    List<Long> ring = null;
    int currentK = 0;
    int nextRing = 0;

    for (int i = 0; i < sz; i++) {
      // Check if we've reached the index of the next ring.
      if (i == nextRing) {
        ring = new ArrayList<>();
        ret.add(ring);

        // Determine the start index of the next ring.
        // k=0 is a special case of size 1.
        if (currentK == 0) {
          nextRing = 1;
        } else {
          nextRing += (6 * currentK);
        }
        currentK++;
      }

      long h = out[i];
      ring.add(h);
    }

    return ret;
  }

  /**
   * Returns in order neighbor traversal, of indexes with distance of <code>k</code>.
   *
   * @param h3Address Origin index
   * @param k Number of rings around the origin
   * @return All indexes <code>k</code> away from the origin
   * @throws PentagonEncounteredException A pentagon or pentagonal distortion was encountered.
   */
  public List<String> hexRing(String h3Address, int k) throws PentagonEncounteredException {
    return h3ToStringList(hexRing(stringToH3(h3Address), k));
  }

  /**
   * Returns in order neighbor traversal, of indexes with distance of <code>k</code>.
   *
   * @param h3 Origin index
   * @param k Number of rings around the origin
   * @return All indexes <code>k</code> away from the origin
   * @throws PentagonEncounteredException A pentagon or pentagonal distortion was encountered.
   */
  public List<Long> hexRing(long h3, int k) throws PentagonEncounteredException {
    int sz = k == 0 ? 1 : 6 * k;

    long[] out = new long[sz];

    if (h3Api.hexRing(h3, k, out) != 0) {
      throw new PentagonEncounteredException("A pentagon was encountered while computing hexRing.");
    }

    return nonZeroLongArrayToList(out);
  }

  /**
   * Returns the distance between <code>a</code> and <code>b</code>. This is the grid distance, or
   * distance expressed in number of H3 cells.
   *
   * <p>In some cases H3 cannot compute the distance between two indexes. This can happen because:
   *
   * <ul>
   *   <li>The indexes are not comparable (difference resolutions, etc)
   *   <li>The distance is greater than the H3 core library supports
   *   <li>The H3 library does not support finding the distance between the two cells, because of
   *       pentagonal distortion.
   * </ul>
   *
   * @param a An H3 index
   * @param b Another H3 index
   * @return Distance between the two in grid cells
   * @throws DistanceUndefinedException H3 cannot compute the distance.
   */
  public int h3Distance(String a, String b) throws DistanceUndefinedException {
    return h3Distance(stringToH3(a), stringToH3(b));
  }

  /**
   * Returns the distance between <code>a</code> and <code>b</code>. This is the grid distance, or
   * distance expressed in number of H3 cells.
   *
   * <p>In some cases H3 cannot compute the distance between two indexes. This can happen because:
   *
   * <ul>
   *   <li>The indexes are not comparable (difference resolutions, etc)
   *   <li>The distance is greater than the H3 core library supports
   *   <li>The H3 library does not support finding the distance between the two cells, because of
   *       pentagonal distortion.
   * </ul>
   *
   * @param a An H3 index
   * @param b Another H3 index
   * @return Distance between the two in grid cells
   * @throws DistanceUndefinedException H3 cannot compute the distance.
   */
  public int h3Distance(long a, long b) throws DistanceUndefinedException {
    final int distance = h3Api.h3Distance(a, b);

    if (distance < 0) {
      throw new DistanceUndefinedException("Distance not defined between the two indexes.");
    }

    return distance;
  }

  /**
   * Converts <code>h3</code> to IJ coordinates in a local coordinate space defined by <code>origin
   * </code>.
   *
   * <p>The local IJ coordinate space may have deleted regions and warping due to pentagon
   * distortion. IJ coordinates are only comparable if they came from the same origin.
   *
   * <p>This function is experimental, and its output is not guaranteed to be compatible across
   * different versions of H3.
   *
   * @param origin Anchoring index for the local coordinate space.
   * @param h3 Index to find the coordinates of.
   * @return Coordinates for <code>h3</code> in the local coordinate space.
   * @throws IllegalArgumentException The two indexes are not comparable.
   * @throws PentagonEncounteredException The two indexes are separated by pentagonal distortion.
   * @throws LocalIjUndefinedException The two indexes are too far apart.
   */
  public CoordIJ experimentalH3ToLocalIj(long origin, long h3)
      throws PentagonEncounteredException, LocalIjUndefinedException {
    final int[] coords = new int[2];
    final int result = h3Api.experimentalH3ToLocalIj(origin, h3, coords);
    // The definition of these cases is in experimentalH3ToLocalIj in localij.c in the C library.
    // 0 is success, anything else is a failure of some kind.
    switch (result) {
      case 0:
        return new CoordIJ(coords[0], coords[1]);
      case 1:
        throw new IllegalArgumentException("Incompatible origin and index.");
      default:
      case 2:
        throw new LocalIjUndefinedException(
            "Local IJ coordinates undefined for this origin and index pair. The index may be too far from the origin.");
      case 3:
      case 4:
      case 5:
        throw new PentagonEncounteredException("Encountered possible pentagon distortion");
    }
  }

  /**
   * Converts <code>h3Address</code> to IJ coordinates in a local coordinate space defined by <code>
   * originAddress</code>.
   *
   * <p>The local IJ coordinate space may have deleted regions and warping due to pentagon
   * distortion. IJ coordinates are only comparable if they came from the same origin.
   *
   * <p>This function is experimental, and its output is not guaranteed to be compatible across
   * different versions of H3.
   *
   * @param originAddress Anchoring index for the local coordinate space.
   * @param h3Address Index to find the coordinates of.
   * @return Coordinates for <code>h3</code> in the local coordinate space.
   * @throws IllegalArgumentException The two indexes are not comparable.
   * @throws PentagonEncounteredException The two indexes are separated by pentagonal distortion.
   * @throws LocalIjUndefinedException The two indexes are too far apart.
   */
  public CoordIJ experimentalH3ToLocalIj(String originAddress, String h3Address)
      throws PentagonEncounteredException, LocalIjUndefinedException {
    return experimentalH3ToLocalIj(stringToH3(originAddress), stringToH3(h3Address));
  }

  /**
   * Converts the IJ coordinates to an index, using a local IJ coordinate space anchored by <code>
   * origin</code>.
   *
   * <p>The local IJ coordinate space may have deleted regions and warping due to pentagon
   * distortion. IJ coordinates are only comparable if they came from the same origin.
   *
   * <p>This function is experimental, and its output is not guaranteed to be compatible across
   * different versions of H3.
   *
   * @param origin Anchoring index for the local coordinate space.
   * @param ij Coordinates in the local IJ coordinate space.
   * @return Index represented by <code>ij</code>
   * @throws LocalIjUndefinedException No index is defined at the given location, for example
   *     because the coordinates are too far away from the origin, or pentagon distortion is
   *     encountered.
   */
  public long experimentalLocalIjToH3(long origin, CoordIJ ij) throws LocalIjUndefinedException {
    final long result = h3Api.experimentalLocalIjToH3(origin, ij.i, ij.j);
    if (result == INVALID_INDEX) {
      throw new LocalIjUndefinedException(
          "Index not defined for this origin and IJ coordinates pair. IJ coordinates may be too far from origin, or pentagon distortion was encountered.");
    }
    return result;
  }

  /**
   * Converts the IJ coordinates to an index, using a local IJ coordinate space anchored by <code>
   * origin</code>.
   *
   * <p>The local IJ coordinate space may have deleted regions and warping due to pentagon
   * distortion. IJ coordinates are only comparable if they came from the same origin.
   *
   * <p>This function is experimental, and its output is not guaranteed to be compatible across
   * different versions of H3.
   *
   * @param originAddress Anchoring index for the local coordinate space.
   * @param ij Coordinates in the local IJ coordinate space.
   * @return Index represented by <code>ij</code>
   * @throws LocalIjUndefinedException No index is defined at the given location, for example
   *     because the coordinates are too far away from the origin, or pentagon distortion is
   *     encountered.
   */
  public String experimentalLocalIjToH3(String originAddress, CoordIJ ij)
      throws LocalIjUndefinedException {
    return h3ToString(experimentalLocalIjToH3(stringToH3(originAddress), ij));
  }

  /**
   * Given two H3 indexes, return the line of indexes between them (inclusive of endpoints).
   *
   * <p>This function may fail to find the line between two indexes, for example if they are very
   * far apart. It may also fail when finding distances for indexes on opposite sides of a pentagon.
   *
   * <p>Notes:
   *
   * <ul>
   *   <li>The specific output of this function should not be considered stable across library
   *       versions. The only guarantees the library provides are that the line length will be
   *       `h3Distance(start, end) + 1` and that every index in the line will be a neighbor of the
   *       preceding index.
   *   <li>Lines are drawn in grid space, and may not correspond exactly to either Cartesian lines
   *       or great arcs.
   * </ul>
   *
   * @param startAddress Start index of the line
   * @param endAddress End index of the line
   * @return Indexes making up the line.
   * @throws LineUndefinedException The line could not be computed.
   */
  public List<String> h3Line(String startAddress, String endAddress) throws LineUndefinedException {
    return h3ToStringList(h3Line(stringToH3(startAddress), stringToH3(endAddress)));
  }

  /**
   * Given two H3 indexes, return the line of indexes between them (inclusive of endpoints).
   *
   * <p>This function may fail to find the line between two indexes, for example if they are very
   * far apart. It may also fail when finding distances for indexes on opposite sides of a pentagon.
   *
   * <p>Notes:
   *
   * <ul>
   *   <li>The specific output of this function should not be considered stable across library
   *       versions. The only guarantees the library provides are that the line length will be
   *       `h3Distance(start, end) + 1` and that every index in the line will be a neighbor of the
   *       preceding index.
   *   <li>Lines are drawn in grid space, and may not correspond exactly to either Cartesian lines
   *       or great arcs.
   * </ul>
   *
   * @param start Start index of the line
   * @param end End index of the line
   * @return Indexes making up the line.
   * @throws LineUndefinedException The line could not be computed.
   */
  public List<Long> h3Line(long start, long end) throws LineUndefinedException {
    int size = h3Api.h3LineSize(start, end);

    if (size < 0) {
      throw new LineUndefinedException("Could not compute line size between cells");
    }

    long[] results = new long[size];
    int result = h3Api.h3Line(start, end, results);
    if (result != 0) {
      // This should be unreachable since the only case in the library
      // that could return non-zero would require h3Distance to return
      // different results between calls.
      throw new LineUndefinedException("Could not compute line between cells");
    }

    return nonZeroLongArrayToList(results);
  }

  /**
   * Finds indexes within the given geofence.
   *
   * @param points Outline geofence
   * @param holes Geofences of any internal holes
   * @param res Resolution of the desired indexes
   */
  public List<String> polyfillAddress(List<GeoCoord> points, List<List<GeoCoord>> holes, int res) {
    return h3ToStringList(polyfill(points, holes, res));
  }

  /**
   * Finds indexes within the given geofence.
   *
   * @param points Outline geofence
   * @param holes Geofences of any internal holes
   * @param res Resolution of the desired indexes
   * @throws IllegalArgumentException Invalid resolution
   */
  public List<Long> polyfill(List<GeoCoord> points, List<List<GeoCoord>> holes, int res) {
    checkResolution(res);

    // pack the data for use by the polyfill JNI call
    double[] verts = new double[points.size() * 2];
    packGeofenceVertices(verts, points, 0);
    int[] holeSizes = new int[0];
    double[] holeVerts = new double[0];
    if (holes != null) {
      holeSizes = new int[holes.size()];
      int totalSize = 0;
      for (int i = 0; i < holes.size(); i++) {
        totalSize += holes.get(i).size() * 2;
        // Note we are storing the number of doubles
        holeSizes[i] = holes.get(i).size() * 2;
      }
      holeVerts = new double[totalSize];
      int offset = 0;
      for (int i = 0; i < holes.size(); i++) {
        offset = packGeofenceVertices(holeVerts, holes.get(i), offset);
      }
    }

    int sz = h3Api.maxPolyfillSize(verts, holeSizes, holeVerts, res);

    long[] results = new long[sz];

    h3Api.polyfill(verts, holeSizes, holeVerts, res, results);

    return nonZeroLongArrayToList(results);
  }

  /**
   * Interleave the pairs in the given double array.
   *
   * @return Next offset to begin filling from
   */
  private static int packGeofenceVertices(double[] arr, List<GeoCoord> original, int offset) {
    assert arr.length >= (original.size() * 2) + offset;

    for (int i = 0; i < original.size(); i++) {
      GeoCoord coord = original.get(i);

      arr[(i * 2) + offset] = toRadians(coord.lat);
      arr[(i * 2) + 1 + offset] = toRadians(coord.lng);
    }

    return (original.size() * 2) + offset;
  }

  /** Create polygons from a set of contiguous indexes */
  public List<List<List<GeoCoord>>> h3AddressSetToMultiPolygon(
      Collection<String> h3Addresses, boolean geoJson) {
    List<Long> indices = stringToH3List(h3Addresses);

    return h3SetToMultiPolygon(indices, geoJson);
  }

  /** Create polygons from a set of contiguous indexes */
  public List<List<List<GeoCoord>>> h3SetToMultiPolygon(Collection<Long> h3, boolean geoJson) {
    long[] h3AsArray = collectionToLongArray(h3);

    ArrayList<List<List<GeoCoord>>> result = new ArrayList<>();

    h3Api.h3SetToLinkedGeo(h3AsArray, result);

    // For each polygon
    for (List<List<GeoCoord>> loops : result) {
      // For each loop within the polygon (first being the outline,
      // further loops being "holes" or exclusions in the polygon.)
      for (List<GeoCoord> loop : loops) {
        // For each coordinate in the loop, we need to convert to degrees,
        // and ensure the correct ordering (whether geoJson or not.)
        for (int vectorInLoop = 0; vectorInLoop < loop.size(); vectorInLoop++) {
          final GeoCoord v = loop.get(vectorInLoop);
          final double origLat = toDegrees(v.lat);
          final double origLng = toDegrees(v.lng);

          final GeoCoord replacement = new GeoCoord(origLat, origLng);

          loop.set(vectorInLoop, replacement);
        }

        if (geoJson && loop.size() > 0) {
          // geoJson requires closing the loop
          loop.add(loop.get(0));
        }
      }
    }

    return result;
  }

  /** Returns the resolution of the provided index */
  public int h3GetResolution(String h3Address) {
    return h3GetResolution(stringToH3(h3Address));
  }

  /** Returns the resolution of the provided index */
  public int h3GetResolution(long h3) {
    return (int) ((h3 & H3_RES_MASK) >> H3_RES_OFFSET);
  }

  /**
   * Returns the parent of the index at the given resolution.
   *
   * @param h3 H3 index.
   * @param res Resolution of the parent, <code>0 &lt;= res &lt;= h3GetResolution(h3)</code>
   * @throws IllegalArgumentException <code>res</code> is not between 0 and the resolution of <code>
   *     h3</code>, inclusive.
   */
  public long h3ToParent(long h3, int res) {
    // This is a ported version of h3ToParent from h3core.

    int childRes = (int) ((h3 & H3_RES_MASK) >> H3_RES_OFFSET);
    if (res < 0 || res > childRes) {
      throw new IllegalArgumentException(
          String.format("res (%d) must be between 0 and %d, inclusive", res, childRes));
    } else if (res == childRes) {
      return h3;
    }

    // newRes is the bits that need to be set to set the given resolution.
    long newRes = (long) res << H3_RES_OFFSET;
    long digitMaskForRes = H3_DIGIT_MASK;
    for (int i = 0; i < res; i++) {
      digitMaskForRes >>= 3L;
    }

    return (h3 & H3_RES_MASK_NEGATIVE) | newRes | digitMaskForRes;
  }

  /**
   * Returns the parent of the index at the given resolution.
   *
   * @param h3Address H3 index.
   * @param res Resolution of the parent, <code>0 &lt;= res &lt;= h3GetResolution(h3)</code>
   */
  public String h3ToParentAddress(String h3Address, int res) {
    long parent = h3ToParent(stringToH3(h3Address), res);
    return h3ToString(parent);
  }

  /**
   * Provides the children of the index at the given resolution.
   *
   * @param childRes Resolution of the children
   */
  public List<String> h3ToChildren(String h3Address, int childRes) {
    return h3ToStringList(h3ToChildren(stringToH3(h3Address), childRes));
  }

  /**
   * Provides the children of the index at the given resolution.
   *
   * @param h3 H3 index.
   * @param childRes Resolution of the children
   * @throws IllegalArgumentException Invalid resolution
   */
  public List<Long> h3ToChildren(long h3, int childRes) {
    checkResolution(childRes);

    int sz = h3Api.maxH3ToChildrenSize(h3, childRes);

    long[] out = new long[sz];

    h3Api.h3ToChildren(h3, childRes, out);

    return nonZeroLongArrayToList(out);
  }

  /**
   * Returns the center child at the given resolution.
   *
   * @param h3 Parent H3 index
   * @param childRes Resolution of the child
   * @throws IllegalArgumentException Invalid resolution (e.g. coarser than the parent)
   */
  public String h3ToCenterChild(String h3, int childRes) {
    return h3ToString(h3ToCenterChild(stringToH3(h3), childRes));
  }

  /**
   * Returns the center child at the given resolution.
   *
   * @param h3 Parent H3 index
   * @param childRes Resolution of the child
   * @throws IllegalArgumentException Invalid resolution (e.g. coarser than the parent)
   */
  public long h3ToCenterChild(long h3, int childRes) {
    checkResolution(childRes);

    long result = h3Api.h3ToCenterChild(h3, childRes);

    if (result == INVALID_INDEX) {
      // This occurs when the child resolution is out of range for this index.
      throw new IllegalArgumentException(
          String.format(
              "childRes %d must be between %d and 15, inclusive", childRes, h3GetResolution(h3)));
    }

    return result;
  }

  /**
   * Determines if an index is Class III or Class II.
   *
   * @return <code>true</code> if the index is Class III
   */
  public boolean h3IsResClassIII(String h3Address) {
    return h3IsResClassIII(stringToH3(h3Address));
  }

  /**
   * Determines if an index is Class III or Class II.
   *
   * @param h3 H3 index.
   * @return <code>true</code> if the index is Class III
   */
  public boolean h3IsResClassIII(long h3) {
    return h3GetResolution(h3) % 2 != 0;
  }

  /** Returns a compacted set of indexes, at possibly coarser resolutions. */
  public List<String> compactAddress(Collection<String> h3Addresses) {
    List<Long> h3 = stringToH3List(h3Addresses);
    List<Long> compacted = compact(h3);
    return h3ToStringList(compacted);
  }

  /**
   * Returns a compacted set of indexes, at possibly coarser resolutions.
   *
   * @throws IllegalArgumentException Invalid input, such as duplicated indexes.
   */
  public List<Long> compact(Collection<Long> h3) {
    int sz = h3.size();

    long[] h3AsArray = collectionToLongArray(h3);

    long[] out = new long[sz];

    int success = h3Api.compact(h3AsArray, out);

    if (success != 0) {
      throw new IllegalArgumentException("Bad input to compact");
    }

    return nonZeroLongArrayToList(out);
  }

  /** Uncompacts all the given indexes to resolution <code>res</code>. */
  public List<String> uncompactAddress(Collection<String> h3Addresses, int res) {
    List<Long> h3 = stringToH3List(h3Addresses);
    List<Long> uncompacted = uncompact(h3, res);
    return h3ToStringList(uncompacted);
  }

  /**
   * Uncompacts all the given indexes to resolution <code>res</code>.
   *
   * @throws IllegalArgumentException Invalid input, such as indexes finer than <code>res</code>.
   */
  public List<Long> uncompact(Collection<Long> h3, int res) {
    checkResolution(res);

    long[] h3AsArray = collectionToLongArray(h3);

    int sz = h3Api.maxUncompactSize(h3AsArray, res);

    long[] out = new long[sz];

    int success = h3Api.uncompact(h3AsArray, res, out);

    if (success != 0) {
      throw new IllegalArgumentException("Bad input to uncompact");
    }

    return nonZeroLongArrayToList(out);
  }

  /**
   * Converts from <code>long</code> representation of an index to <code>String</code>
   * representation.
   */
  public String h3ToString(long h3) {
    return Long.toHexString(h3);
  }

  /**
   * Converts from <code>String</code> representation of an index to <code>long</code>
   * representation.
   */
  public long stringToH3(String h3Address) {
    return Long.parseUnsignedLong(h3Address, 16);
  }

  /**
   * Calculates the area of the given H3 cell.
   *
   * @param h3Address Cell to find the area of.
   * @param unit Unit to calculate the area in.
   * @return Cell area in the given units.
   */
  public double cellArea(String h3Address, AreaUnit unit) {
    return cellArea(stringToH3(h3Address), unit);
  }

  /**
   * Calculates the area of the given H3 cell.
   *
   * @param h3 Cell to find the area of.
   * @param unit Unit to calculate the area in.
   * @return Cell area in the given units.
   */
  public double cellArea(long h3, AreaUnit unit) {
    if (unit == AreaUnit.rads2) return h3Api.cellAreaRads2(h3);
    else if (unit == AreaUnit.km2) return h3Api.cellAreaKm2(h3);
    else if (unit == AreaUnit.m2) return h3Api.cellAreaM2(h3);
    else throw new IllegalArgumentException(String.format("Invalid unit: %s", unit));
  }

  /**
   * Return the distance along the sphere between two points.
   *
   * @param a First point
   * @param b Second point
   * @param unit Unit to return the distance in.
   * @return Distance from point <code>a</code> to point <code>b</code>
   */
  public double pointDist(GeoCoord a, GeoCoord b, LengthUnit unit) {
    double lat1 = toRadians(a.lat);
    double lng1 = toRadians(a.lng);
    double lat2 = toRadians(b.lat);
    double lng2 = toRadians(b.lng);

    if (unit == LengthUnit.rads) return h3Api.pointDistRads(lat1, lng1, lat2, lng2);
    else if (unit == LengthUnit.km) return h3Api.pointDistKm(lat1, lng1, lat2, lng2);
    else if (unit == LengthUnit.m) return h3Api.pointDistM(lat1, lng1, lat2, lng2);
    else throw new IllegalArgumentException(String.format("Invalid unit: %s", unit));
  }

  /**
   * Calculate the edge length of the given H3 edge.
   *
   * @param edgeAddress Edge to find the edge length of.
   * @param unit Unit of measure to use.
   * @return Length of the given edge.
   */
  public double exactEdgeLength(String edgeAddress, LengthUnit unit) {
    return exactEdgeLength(stringToH3(edgeAddress), unit);
  }

  /**
   * Calculate the edge length of the given H3 edge.
   *
   * @param edge Edge to find the edge length of.
   * @param unit Unit of measure to use.
   * @return Length of the given edge.
   */
  public double exactEdgeLength(long edge, LengthUnit unit) {
    if (unit == LengthUnit.rads) return h3Api.exactEdgeLengthRads(edge);
    else if (unit == LengthUnit.km) return h3Api.exactEdgeLengthKm(edge);
    else if (unit == LengthUnit.m) return h3Api.exactEdgeLengthM(edge);
    else throw new IllegalArgumentException(String.format("Invalid unit: %s", unit));
  }

  /**
   * Returns the average area in <code>unit</code> for indexes at resolution <code>res</code>.
   *
   * @throws IllegalArgumentException Invalid parameter value
   */
  public double hexArea(int res, AreaUnit unit) {
    checkResolution(res);
    if (unit == AreaUnit.km2) return h3Api.hexAreaKm2(res);
    else if (unit == AreaUnit.m2) return h3Api.hexAreaM2(res);
    else throw new IllegalArgumentException(String.format("Invalid unit: %s", unit));
  }

  /**
   * Returns the average edge length in <code>unit</code> for indexes at resolution <code>res</code>
   * .
   *
   * @throws IllegalArgumentException Invalid parameter value
   */
  public double edgeLength(int res, LengthUnit unit) {
    checkResolution(res);
    if (unit == LengthUnit.km) return h3Api.edgeLengthKm(res);
    else if (unit == LengthUnit.m) return h3Api.edgeLengthM(res);
    else throw new IllegalArgumentException(String.format("Invalid unit: %s", unit));
  }

  /**
   * Returns the number of unique H3 indexes at resolution <code>res</code>.
   *
   * @throws IllegalArgumentException Invalid resolution
   */
  public long numHexagons(int res) {
    checkResolution(res);
    return h3Api.numHexagons(res);
  }

  /** Returns a collection of all base cells (H3 indexes are resolution 0). */
  public Collection<String> getRes0IndexesAddresses() {
    return h3ToStringList(getRes0Indexes());
  }

  /** Returns a collection of all base cells (H3 indexes are resolution 0). */
  public Collection<Long> getRes0Indexes() {
    long[] indexes = new long[NUM_BASE_CELLS];
    h3Api.getRes0Indexes(indexes);
    return nonZeroLongArrayToList(indexes);
  }

  /**
   * Returns a collection of all topologically pentagonal cells at the given resolution.
   *
   * @throws IllegalArgumentException Invalid resolution.
   */
  public Collection<String> getPentagonIndexesAddresses(int res) {
    return h3ToStringList(getPentagonIndexes(res));
  }

  /**
   * Returns a collection of all topologically pentagonal cells at the given resolution.
   *
   * @throws IllegalArgumentException Invalid resolution.
   */
  public Collection<Long> getPentagonIndexes(int res) {
    checkResolution(res);
    long[] indexes = new long[NUM_PENTAGONS];
    h3Api.getPentagonIndexes(res, indexes);
    return nonZeroLongArrayToList(indexes);
  }

  /** Returns <code>true</code> if the two indexes are neighbors. */
  public boolean h3IndexesAreNeighbors(long a, long b) {
    return h3Api.h3IndexesAreNeighbors(a, b);
  }

  /** Returns <code>true</code> if the two indexes are neighbors. */
  public boolean h3IndexesAreNeighbors(String a, String b) {
    return h3IndexesAreNeighbors(stringToH3(a), stringToH3(b));
  }

  /**
   * Returns a unidirectional edge index representing <code>a</code> towards <code>b</code>.
   *
   * @throws IllegalArgumentException The indexes are not neighbors.
   */
  public long getH3UnidirectionalEdge(long a, long b) {
    long index = h3Api.getH3UnidirectionalEdge(a, b);

    if (index == INVALID_INDEX) {
      throw new IllegalArgumentException("Given indexes are not neighbors.");
    }

    return index;
  }

  /**
   * Returns a unidirectional edge index representing <code>a</code> towards <code>b</code>.
   *
   * @throws IllegalArgumentException The indexes are not neighbors.
   */
  public String getH3UnidirectionalEdge(String a, String b) {
    return h3ToString(getH3UnidirectionalEdge(stringToH3(a), stringToH3(b)));
  }

  /** Returns <code>true</code> if the given index is a valid unidirectional edge. */
  public boolean h3UnidirectionalEdgeIsValid(long h3) {
    return h3Api.h3UnidirectionalEdgeIsValid(h3);
  }

  /** Returns <code>true</code> if the given index is a valid unidirectional edge. */
  public boolean h3UnidirectionalEdgeIsValid(String h3) {
    return h3UnidirectionalEdgeIsValid(stringToH3(h3));
  }

  /** Returns the origin index of the given unidirectional edge. */
  public long getOriginH3IndexFromUnidirectionalEdge(long h3) {
    return h3Api.getOriginH3IndexFromUnidirectionalEdge(h3);
  }

  /** Returns the origin index of the given unidirectional edge. */
  public String getOriginH3IndexFromUnidirectionalEdge(String h3) {
    return h3ToString(getOriginH3IndexFromUnidirectionalEdge(stringToH3(h3)));
  }

  /** Returns the destination index of the given unidirectional edge. */
  public long getDestinationH3IndexFromUnidirectionalEdge(long h3) {
    return h3Api.getDestinationH3IndexFromUnidirectionalEdge(h3);
  }

  /** Returns the destination index of the given unidirectional edge. */
  public String getDestinationH3IndexFromUnidirectionalEdge(String h3) {
    return h3ToString(getDestinationH3IndexFromUnidirectionalEdge(stringToH3(h3)));
  }

  /**
   * Returns the origin and destination indexes (in that order) of the given unidirectional edge.
   */
  public List<Long> getH3IndexesFromUnidirectionalEdge(long h3) {
    long[] results = new long[2];

    // TODO: could be a pair type
    h3Api.getH3IndexesFromUnidirectionalEdge(h3, results);

    return nonZeroLongArrayToList(results);
  }

  /**
   * Returns the origin and destination indexes (in that order) of the given unidirectional edge.
   */
  public List<String> getH3IndexesFromUnidirectionalEdge(String h3) {
    return h3ToStringList(getH3IndexesFromUnidirectionalEdge(stringToH3(h3)));
  }

  /** Returns all unidirectional edges originating from the given index. */
  public List<Long> getH3UnidirectionalEdgesFromHexagon(long h3) {
    long[] results = new long[6];

    h3Api.getH3UnidirectionalEdgesFromHexagon(h3, results);

    return nonZeroLongArrayToList(results);
  }

  /** Returns all unidirectional edges originating from the given index. */
  public List<String> getH3UnidirectionalEdgesFromHexagon(String h3) {
    return h3ToStringList(getH3UnidirectionalEdgesFromHexagon(stringToH3(h3)));
  }

  /** Returns a list of coordinates representing the given edge. */
  public List<GeoCoord> getH3UnidirectionalEdgeBoundary(long h3) {
    double[] verts = new double[MAX_CELL_BNDRY_VERTS * 2];
    int numVerts = h3Api.getH3UnidirectionalEdgeBoundary(h3, verts);
    List<GeoCoord> out = new ArrayList<>(numVerts);
    for (int i = 0; i < numVerts; i++) {
      GeoCoord coord = new GeoCoord(toDegrees(verts[i * 2]), toDegrees(verts[(i * 2) + 1]));
      out.add(coord);
    }
    return out;
  }

  /** Returns a list of coordinates representing the given edge. */
  public List<GeoCoord> getH3UnidirectionalEdgeBoundary(String h3) {
    return getH3UnidirectionalEdgeBoundary(stringToH3(h3));
  }

  /**
   * Find all icosahedron faces intersected by a given H3 index, represented as integers from 0-19.
   *
   * @param h3 Index to find icosahedron faces for.
   * @return A collection of faces intersected by the index.
   */
  public Collection<Integer> h3GetFaces(String h3) {
    return h3GetFaces(stringToH3(h3));
  }

  /**
   * Find all icosahedron faces intersected by a given H3 index, represented as integers from 0-19.
   *
   * @param h3 Index to find icosahedron faces for.
   * @return A collection of faces intersected by the index.
   */
  public Collection<Integer> h3GetFaces(long h3) {
    int maxFaces = h3Api.maxFaceCount(h3);
    int[] faces = new int[maxFaces];

    h3Api.h3GetFaces(h3, faces);

    return IntStream.of(faces).filter(f -> f != -1).boxed().collect(Collectors.toList());
  }

  /** Transforms a collection of H3 indexes in string form to a list of H3 indexes in long form. */
  private List<Long> stringToH3List(Collection<String> collection) {
    return collection.stream().map(this::stringToH3).collect(Collectors.toList());
  }

  /** Transforms a list of H3 indexes in long form to a list of H3 indexes in string form. */
  private List<String> h3ToStringList(Collection<Long> collection) {
    return collection.stream().map(this::h3ToString).collect(Collectors.toList());
  }

  /** Creates a new list with all non-zero elements of the array as members. */
  private static List<Long> nonZeroLongArrayToList(long[] out) {
    // Allocate for the case that we need to copy everything from
    // the `out` array.
    List<Long> ret = new ArrayList<>(out.length);

    for (int i = 0; i < out.length; i++) {
      long h = out[i];
      if (h != 0) {
        ret.add(h);
      }
    }

    return ret;
  }

  /** Returns an array of <code>long</code> with the contents of the collection. */
  private static long[] collectionToLongArray(Collection<Long> collection) {
    return collection.stream().mapToLong(Long::longValue).toArray();
  }

  /**
   * @throws IllegalArgumentException <code>res</code> is not a valid H3 resolution.
   */
  private static void checkResolution(int res) {
    if (res < 0 || res > 15) {
      throw new IllegalArgumentException(
          String.format("resolution %d is out of range (must be 0 <= res <= 15)", res));
    }
  }
>>>>>>> 56edf175
}<|MERGE_RESOLUTION|>--- conflicted
+++ resolved
@@ -15,22 +15,12 @@
  */
 package com.uber.h3core;
 
-<<<<<<< HEAD
+import static java.lang.Math.toDegrees;
+import static java.lang.Math.toRadians;
+
 import com.uber.h3core.exceptions.H3Exception;
 import com.uber.h3core.util.CoordIJ;
 import com.uber.h3core.util.LatLng;
-
-=======
-import static java.lang.Math.toDegrees;
-import static java.lang.Math.toRadians;
-
-import com.uber.h3core.exceptions.DistanceUndefinedException;
-import com.uber.h3core.exceptions.LineUndefinedException;
-import com.uber.h3core.exceptions.LocalIjUndefinedException;
-import com.uber.h3core.exceptions.PentagonEncounteredException;
-import com.uber.h3core.util.CoordIJ;
-import com.uber.h3core.util.GeoCoord;
->>>>>>> 56edf175
 import java.io.IOException;
 import java.util.ArrayList;
 import java.util.Collection;
@@ -41,1267 +31,9 @@
 /**
  * H3Core provides all functions of the H3 API.
  *
-<<<<<<< HEAD
- * <p>This class is thread safe and can be used as a singleton.</p>
+ * <p>This class is thread safe and can be used as a singleton.
  *
- * <p>Any function in this class may throw {@link H3Exception}.</p>
- */
-public class H3Core {
-    // These constants are from h3api.h and h3Index.h
-    /**
-     * Maximum number of vertices for an H3 index
-     */
-    private static final int MAX_CELL_BNDRY_VERTS = 10;
-    private static final int NUM_BASE_CELLS = 122;
-    private static final int NUM_PENTAGONS = 12;
-
-    // Constants for the resolution bits in an H3 index.
-    private static final long H3_RES_OFFSET = 52L;
-    private static final long H3_RES_MASK = 0xfL << H3_RES_OFFSET;
-    private static final long H3_RES_MASK_NEGATIVE = ~H3_RES_MASK;
-    /**
-     * Mask for the indexing digits in an H3 index.
-     *
-     * <p>The digits are offset by 0, so no shift is needed in the constant.
-     */
-    private static final long H3_DIGIT_MASK = 0x1fffffffffffL;
-
-    private static final long INVALID_INDEX = 0L;
-
-    /**
-     * Native implementation of the H3 library.
-     */
-    private final NativeMethods h3Api;
-
-    /**
-     * Create by unpacking the H3 native library to disk and loading it.
-     * The library will attempt to detect the correct operating system
-     * and architecture of native library to unpack.
-     *
-     * @throws SecurityException Loading the library was not allowed by the
-     *                           SecurityManager.
-     * @throws UnsatisfiedLinkError The library could not be loaded
-     * @throws IOException The library could not be extracted to disk.
-     */
-    public static H3Core newInstance() throws IOException {
-        NativeMethods h3Api = H3CoreLoader.loadNatives();
-        return new H3Core(h3Api);
-    }
-
-    /**
-     * Create by unpacking the H3 native library to disk and loading it.
-     * The library will attempt to extract the native library matching
-     * the given arguments to disk.
-     *
-     * @throws SecurityException Loading the library was not allowed by the
-     *                           SecurityManager.
-     * @throws UnsatisfiedLinkError The library could not be loaded
-     * @throws IOException The library could not be extracted to disk.
-     */
-    public static H3Core newInstance(H3CoreLoader.OperatingSystem os, String arch) throws IOException {
-        NativeMethods h3Api = H3CoreLoader.loadNatives(os, arch);
-        return new H3Core(h3Api);
-    }
-
-    /**
-     * Create by using the H3 native library already installed on the system.
-     *
-     * @throws SecurityException The library could not be loaded
-     * @throws UnsatisfiedLinkError The library could not be loaded
-     */
-    public static H3Core newSystemInstance() {
-        NativeMethods h3Api = H3CoreLoader.loadSystemNatives();
-        return new H3Core(h3Api);
-    }
-
-    /**
-     * Construct with the given NativeMethods, from {@link H3CoreLoader}.
-     */
-    private H3Core(NativeMethods h3Api) {
-        this.h3Api = h3Api;
-    }
-
-    /**
-     * Returns true if this is a valid H3 index.
-     */
-    public boolean isValidCell(long h3) {
-        return h3Api.isValidCell(h3);
-    }
-
-    /**
-     * Returns true if this is a valid H3 index.
-     */
-    public boolean isValidCell(String h3Address) {
-        return isValidCell(stringToH3(h3Address));
-    }
-
-    /**
-     * Returns the base cell number for this index.
-     */
-    public int getBaseCellNumber(long h3) {
-        return h3Api.getBaseCellNumber(h3);
-    }
-
-    /**
-     * Returns the base cell number for this index.
-     */
-    public int getBaseCellNumber(String h3Address) {
-        return getBaseCellNumber(stringToH3(h3Address));
-    }
-
-    /**
-     * Returns <code>true</code> if this index is one of twelve pentagons per resolution.
-     */
-    public boolean isPentagon(long h3) {
-        return h3Api.isPentagon(h3);
-    }
-
-    /**
-     * Returns <code>true</code> if this index is one of twelve pentagons per resolution.
-     */
-    public boolean isPentagon(String h3Address) {
-        return isPentagon(stringToH3(h3Address));
-    }
-
-    /**
-     * Find the H3 index of the resolution <code>res</code> cell containing the lat/lon (in degrees)
-     *
-     * @param lat Latitude in degrees.
-     * @param lng Longitude in degrees.
-     * @param res Resolution, 0 &lt;= res &lt;= 15
-     * @return The H3 index.
-     */
-    public long latLngToCell(double lat, double lng, int res) {
-        checkResolution(res);
-        return h3Api.latLngToCell(toRadians(lat), toRadians(lng), res);
-    }
-
-    /**
-     * Find the H3 index of the resolution <code>res</code> cell containing the lat/lon (in degrees)
-     *
-     * @param lat Latitude in degrees.
-     * @param lng Longitude in degrees.
-     * @param res Resolution, 0 &lt;= res &lt;= 15
-     * @return The H3 index.
-     */
-    public String latLngToCellAddress(double lat, double lng, int res) {
-        return h3ToString(latLngToCell(lat, lng, res));
-    }
-
-    /**
-     * Find the latitude, longitude (both in degrees) center point of the cell.
-     */
-    public LatLng cellToLatLng(long h3) {
-        double[] coords = new double[2];
-        h3Api.cellToLatLng(h3, coords);
-        LatLng out = new LatLng(
-                toDegrees(coords[0]),
-                toDegrees(coords[1])
-        );
-        return out;
-    }
-
-    /**
-     * Find the latitude, longitude (degrees) center point of the cell.
-     */
-    public LatLng cellToLatLng(String h3Address) {
-        return cellToLatLng(stringToH3(h3Address));
-    }
-
-    /**
-     * Find the cell boundary in latitude, longitude (degrees) coordinates for the cell
-     */
-    public List<LatLng> cellToBoundary(long h3) {
-        double[] verts = new double[MAX_CELL_BNDRY_VERTS * 2];
-        int numVerts = h3Api.cellToBoundary(h3, verts);
-        List<LatLng> out = new ArrayList<>(numVerts);
-        for (int i = 0; i < numVerts; i++) {
-            LatLng coord = new LatLng(
-                    toDegrees(verts[i * 2]),
-                    toDegrees(verts[(i * 2) + 1])
-            );
-            out.add(coord);
-        }
-        return out;
-    }
-
-    /**
-     * Find the cell boundary in latitude, longitude (degrees) coordinates for the cell
-     */
-    public List<LatLng> cellToBoundary(String h3Address) {
-        return cellToBoundary(stringToH3(h3Address));
-    }
-
-    /**
-     * Neighboring indexes in all directions.
-     *
-     * @param h3Address Origin index
-     * @param k         Number of rings around the origin
-     */
-    public List<String> gridDisk(String h3Address, int k) {
-        return h3ToStringList(gridDisk(stringToH3(h3Address), k));
-    }
-
-    /**
-     * Neighboring indexes in all directions.
-     *
-     * @param h3 Origin index
-     * @param k  Number of rings around the origin
-     */
-    public List<Long> gridDisk(long h3, int k) {
-        int sz = longToIntSize(h3Api.maxGridDiskSize(k));
-
-        long[] out = new long[sz];
-
-        h3Api.gridDisk(h3, k, out);
-
-        return nonZeroLongArrayToList(out);
-    }
-
-    /**
-     * Neighboring indexes in all directions, ordered by distance from the origin index.
-     *
-     * @param h3Address Origin index
-     * @param k         Number of rings around the origin
-     * @return A list of rings, each of which is a list of addresses. The rings are in order
-     *         from closest to origin to farthest.
-     */
-    public List<List<String>> gridDiskDistances(String h3Address, int k) {
-        List<List<Long>> rings = gridDiskDistances(stringToH3(h3Address), k);
-
-        return rings.stream()
-                .map(this::h3ToStringList)
-                .collect(Collectors.toList());
-    }
-
-    /**
-     * Neighboring indexes in all directions, ordered by distance from the origin index.
-     *
-     * @param h3 Origin index
-     * @param k  Number of rings around the origin
-     * @return A list of rings, each of which is a list of addresses. The rings are in order
-     *         from closest to origin to farthest.
-     */
-    public List<List<Long>> gridDiskDistances(long h3, int k) {
-        int sz = longToIntSize(h3Api.maxGridDiskSize(k));
-
-        long[] out = new long[sz];
-        int[] distances = new int[sz];
-
-        h3Api.gridDiskDistances(h3, k, out, distances);
-
-        List<List<Long>> ret = new ArrayList<>(k + 1);
-
-        for (int i = 0; i <= k; i++) {
-            ret.add(new ArrayList<>());
-        }
-
-        for (int i = 0; i < sz; i++) {
-            long nextH3 = out[i];
-            if (nextH3 != INVALID_INDEX) {
-                ret.get(distances[i])
-                        .add(nextH3);
-            }
-        }
-
-        return ret;
-    }
-
-    /**
-     * Returns in order neighbor traversal.
-     *
-     * @param h3Address Origin hexagon index
-     * @param k         Number of rings around the origin
-     * @return A list of rings, each of which is a list of addresses. The rings are in order
-     *         from closest to origin to farthest.
-     */
-    public List<List<String>> gridDiskUnsafe(String h3Address, int k) {
-        List<List<Long>> rings = gridDiskUnsafe(stringToH3(h3Address), k);
-
-        return rings.stream()
-                .map(this::h3ToStringList)
-                .collect(Collectors.toList());
-    }
-
-    /**
-     * Returns in order neighbor traversal.
-     *
-     * @param h3 Origin hexagon index
-     * @param k  Number of rings around the origin
-     * @return A list of rings, each of which is a list of addresses. The rings are in order
-     *         from closest to origin to farthest.
-     */
-    public List<List<Long>> gridDiskUnsafe(long h3, int k) {
-        int sz = longToIntSize(h3Api.maxGridDiskSize(k));
-
-        long[] out = new long[sz];
-
-        h3Api.gridDiskUnsafe(h3, k, out);
-
-        List<List<Long>> ret = new ArrayList<>(k + 1);
-
-        List<Long> ring = null;
-        int currentK = 0;
-        int nextRing = 0;
-
-        for (int i = 0; i < sz; i++) {
-            // Check if we've reached the index of the next ring.
-            if (i == nextRing) {
-                ring = new ArrayList<>();
-                ret.add(ring);
-
-                // Determine the start index of the next ring.
-                // k=0 is a special case of size 1.
-                if (currentK == 0) {
-                    nextRing = 1;
-                } else {
-                    nextRing += (6 * currentK);
-                }
-                currentK++;
-            }
-
-            long h = out[i];
-            ring.add(h);
-        }
-
-        return ret;
-    }
-
-    /**
-     * Returns in order neighbor traversal, of indexes with distance of <code>k</code>.
-     *
-     * @param h3Address Origin index
-     * @param k         Number of rings around the origin
-     * @return All indexes <code>k</code> away from the origin
-     */
-    public List<String> gridRingUnsafe(String h3Address, int k) {
-        return h3ToStringList(gridRingUnsafe(stringToH3(h3Address), k));
-    }
-
-    /**
-     * Returns in order neighbor traversal, of indexes with distance of <code>k</code>.
-     *
-     * @param h3 Origin index
-     * @param k  Number of rings around the origin
-     * @return All indexes <code>k</code> away from the origin
-     */
-    public List<Long> gridRingUnsafe(long h3, int k) {
-        int sz = k == 0 ? 1 : 6 * k;
-
-        long[] out = new long[sz];
-
-        h3Api.gridRingUnsafe(h3, k, out);
-
-        return nonZeroLongArrayToList(out);
-    }
-
-    /**
-     * Returns the distance between <code>a</code> and <code>b</code>.
-     * This is the grid distance, or distance expressed in number of H3 cells.
-     *
-     * <p>In some cases H3 cannot compute the distance between two indexes.
-     * This can happen because:
-     * <ul>
-     *     <li>The indexes are not comparable (difference resolutions, etc)</li>
-     *     <li>The distance is greater than the H3 core library supports</li>
-     *     <li>The H3 library does not support finding the distance between
-     *     the two cells, because of pentagonal distortion.</li>
-     * </ul>
-     *
-     * @param a An H3 index
-     * @param b Another H3 index
-     * @return Distance between the two in grid cells
-     */
-    public long gridDistance(String a, String b) {
-        return gridDistance(stringToH3(a), stringToH3(b));
-    }
-
-    /**
-     * Returns the distance between <code>a</code> and <code>b</code>.
-     * This is the grid distance, or distance expressed in number of H3 cells.
-     *
-     * <p>In some cases H3 cannot compute the distance between two indexes.
-     * This can happen because:
-     * <ul>
-     *     <li>The indexes are not comparable (difference resolutions, etc)</li>
-     *     <li>The distance is greater than the H3 core library supports</li>
-     *     <li>The H3 library does not support finding the distance between
-     *     the two cells, because of pentagonal distortion.</li>
-     * </ul>
-     *
-     * @param a An H3 index
-     * @param b Another H3 index
-     * @return Distance between the two in grid cells
-     */
-    public long gridDistance(long a, long b) {
-        return h3Api.gridDistance(a, b);
-    }
-
-    /**
-     * Converts <code>h3</code> to IJ coordinates in a local coordinate space defined by
-     * <code>origin</code>.
-     *
-     * <p>The local IJ coordinate space may have deleted regions and warping due to pentagon
-     * distortion. IJ coordinates are only comparable if they came from the same origin.
-     *
-     * <p>This function is experimental, and its output is not guaranteed
-     * to be compatible across different versions of H3.
-     *
-     * @param origin Anchoring index for the local coordinate space.
-     * @param h3 Index to find the coordinates of.
-     * @return Coordinates for <code>h3</code> in the local coordinate space.
-     */
-    public CoordIJ experimentalH3ToLocalIj(long origin, long h3) {
-        final int[] coords = new int[2];
-        h3Api.experimentalH3ToLocalIj(origin, h3, coords);
-        return new CoordIJ(coords[0], coords[1]);
-    }
-
-    /**
-     * Converts <code>h3Address</code> to IJ coordinates in a local coordinate space defined by
-     * <code>originAddress</code>.
-     *
-     * <p>The local IJ coordinate space may have deleted regions and warping due to pentagon
-     * distortion. IJ coordinates are only comparable if they came from the same origin.
-     *
-     * <p>This function is experimental, and its output is not guaranteed
-     * to be compatible across different versions of H3.
-     *
-     * @param originAddress Anchoring index for the local coordinate space.
-     * @param h3Address Index to find the coordinates of.
-     * @return Coordinates for <code>h3</code> in the local coordinate space.
-     */
-    public CoordIJ experimentalH3ToLocalIj(String originAddress, String h3Address) {
-        return experimentalH3ToLocalIj(stringToH3(originAddress), stringToH3(h3Address));
-    }
-
-    /**
-     * Converts the IJ coordinates to an index, using a local IJ coordinate space anchored by
-     * <code>origin</code>.
-     *
-     * <p>The local IJ coordinate space may have deleted regions and warping due to pentagon
-     * distortion. IJ coordinates are only comparable if they came from the same origin.
-     *
-     * <p>This function is experimental, and its output is not guaranteed
-     * to be compatible across different versions of H3.
-     *
-     * @param origin Anchoring index for the local coordinate space.
-     * @param ij Coordinates in the local IJ coordinate space.
-     * @return Index represented by <code>ij</code>
-     */
-    public long experimentalLocalIjToH3(long origin, CoordIJ ij) {
-        return h3Api.experimentalLocalIjToH3(origin, ij.i, ij.j);
-    }
-
-    /**
-     * Converts the IJ coordinates to an index, using a local IJ coordinate space anchored by
-     * <code>origin</code>.
-     *
-     * <p>The local IJ coordinate space may have deleted regions and warping due to pentagon
-     * distortion. IJ coordinates are only comparable if they came from the same origin.
-     *
-     * <p>This function is experimental, and its output is not guaranteed
-     * to be compatible across different versions of H3.
-     *
-     * @param originAddress Anchoring index for the local coordinate space.
-     * @param ij Coordinates in the local IJ coordinate space.
-     * @return Index represented by <code>ij</code>
-     */
-    public String experimentalLocalIjToH3(String originAddress, CoordIJ ij) {
-        return h3ToString(experimentalLocalIjToH3(stringToH3(originAddress), ij));
-    }
-
-    /**
-     * Given two H3 indexes, return the line of indexes between them (inclusive
-     * of endpoints).
-     *
-     * <p>This function may fail to find the line between two indexes, for
-     * example if they are very far apart. It may also fail when finding
-     * distances for indexes on opposite sides of a pentagon.
-     *
-     * <p>Notes:
-     *
-     * <ul>
-     *     <li>The specific output of this function should not be considered stable
-     *         across library versions. The only guarantees the library provides are
-     *         that the line length will be `h3Distance(start, end) + 1` and that
-     *         every index in the line will be a neighbor of the preceding index.</li>
-     *     <li>Lines are drawn in grid space, and may not correspond exactly to either
-     *         Cartesian lines or great arcs.</li>
-     * </ul>
-     *
-     * @param startAddress Start index of the line
-     * @param endAddress End index of the line
-     * @return Indexes making up the line.
-     */
-    public List<String> gridPathCells(String startAddress, String endAddress) {
-        return h3ToStringList(gridPathCells(stringToH3(startAddress), stringToH3(endAddress)));
-    }
-
-    /**
-     * Given two H3 indexes, return the line of indexes between them (inclusive
-     * of endpoints).
-     *
-     * <p>This function may fail to find the line between two indexes, for
-     * example if they are very far apart. It may also fail when finding
-     * distances for indexes on opposite sides of a pentagon.
-     *
-     * <p>Notes:
-     *
-     * <ul>
-     *     <li>The specific output of this function should not be considered stable
-     *         across library versions. The only guarantees the library provides are
-     *         that the line length will be `h3Distance(start, end) + 1` and that
-     *         every index in the line will be a neighbor of the preceding index.</li>
-     *     <li>Lines are drawn in grid space, and may not correspond exactly to either
-     *         Cartesian lines or great arcs.</li>
-     * </ul>
-     *
-     * @param start Start index of the line
-     * @param end End index of the line
-     * @return Indexes making up the line.
-     */
-    public List<Long> gridPathCells(long start, long end) {
-        int size = longToIntSize(h3Api.gridPathCellsSize(start, end));
-
-        long[] results = new long[size];
-        h3Api.gridPathCells(start, end, results);
-
-        return nonZeroLongArrayToList(results);
-    }
-
-    /**
-     * Finds indexes within the given geofence.
-     *
-     * @param points Outline geofence
-     * @param holes Geofences of any internal holes
-     * @param res Resolution of the desired indexes
-     */
-    public List<String> polygonToCellAddresses(List<LatLng> points, List<List<LatLng>> holes, int res) {
-        return h3ToStringList(polygonToCells(points, holes, res));
-    }
-
-    /**
-     * Finds indexes within the given geofence.
-     *
-     * @param points Outline geofence
-     * @param holes Geofences of any internal holes
-     * @param res Resolution of the desired indexes
-     * @throws IllegalArgumentException Invalid resolution
-     */
-    public List<Long> polygonToCells(List<LatLng> points, List<List<LatLng>> holes, int res) {
-        checkResolution(res);
-
-        // pack the data for use by the polyfill JNI call
-        double[] verts = new double[points.size() * 2];
-        packGeofenceVertices(verts, points, 0);
-        int[] holeSizes = new int[0];
-        double[] holeVerts = new double[0];
-        if (holes != null) {
-            holeSizes = new int[holes.size()];
-            int totalSize = 0;
-            for (int i = 0; i < holes.size(); i++) {
-                totalSize += holes.get(i).size() * 2;
-                // Note we are storing the number of doubles
-                holeSizes[i] = holes.get(i).size() * 2;
-            }
-            holeVerts = new double[totalSize];
-            int offset = 0;
-            for (int i = 0; i < holes.size(); i++) {
-                offset = packGeofenceVertices(holeVerts, holes.get(i), offset);
-            }
-        }
-
-        int flags = 0;
-        int sz = longToIntSize(h3Api.maxPolygonToCellsSize(verts, holeSizes, holeVerts, res, flags));
-
-        long[] results = new long[sz];
-
-        h3Api.polygonToCells(verts, holeSizes, holeVerts, res, flags, results);
-
-        return nonZeroLongArrayToList(results);
-    }
-
-    /**
-     * Interleave the pairs in the given double array.
-     *
-     * @return Next offset to begin filling from
-     */
-    private static int packGeofenceVertices(double[] arr, List<LatLng> original, int offset) {
-        assert arr.length >= (original.size() * 2) + offset;
-
-        for (int i = 0; i < original.size(); i++) {
-            LatLng coord = original.get(i);
-
-            arr[(i * 2) + offset] = toRadians(coord.lat);
-            arr[(i * 2) + 1 + offset] = toRadians(coord.lng);
-        }
-
-        return (original.size() * 2) + offset;
-    }
-
-    /**
-     * Create polygons from a set of contiguous indexes
-     */
-    public List<List<List<LatLng>>> cellAddressesToMultiPolygon(Collection<String> h3Addresses, boolean geoJson) {
-        List<Long> indices = stringToH3List(h3Addresses);
-
-        return cellsToMultiPolygon(indices, geoJson);
-    }
-
-    /**
-     * Create polygons from a set of contiguous indexes
-     */
-    public List<List<List<LatLng>>> cellsToMultiPolygon(Collection<Long> h3, boolean geoJson) {
-        long[] h3AsArray = collectionToLongArray(h3);
-
-        ArrayList<List<List<LatLng>>> result = new ArrayList<>();
-
-        h3Api.cellsToLinkedMultiPolygon(h3AsArray, result);
-
-        // For each polygon
-        for (List<List<LatLng>> loops : result) {
-            // For each loop within the polygon (first being the outline,
-            // further loops being "holes" or exclusions in the polygon.)
-            for (List<LatLng> loop : loops) {
-                // For each coordinate in the loop, we need to convert to degrees,
-                // and ensure the correct ordering (whether geoJson or not.)
-                for (int vectorInLoop = 0; vectorInLoop < loop.size(); vectorInLoop++) {
-                    final LatLng v = loop.get(vectorInLoop);
-                    final double origLat = toDegrees(v.lat);
-                    final double origLng = toDegrees(v.lng);
-
-                    final LatLng replacement = new LatLng(origLat, origLng);
-
-                    loop.set(vectorInLoop, replacement);
-                }
-
-                if (geoJson && loop.size() > 0) {
-                    // geoJson requires closing the loop
-                    loop.add(loop.get(0));
-                }
-            }
-        }
-
-        return result;
-    }
-
-    /**
-     * Returns the resolution of the provided index
-     */
-    public int getResolution(String h3Address) {
-        return getResolution(stringToH3(h3Address));
-    }
-
-    /**
-     * Returns the resolution of the provided index
-     */
-    public int getResolution(long h3) {
-        return (int) ((h3 & H3_RES_MASK) >> H3_RES_OFFSET);
-    }
-
-    /**
-     * Returns the parent of the index at the given resolution.
-     *
-     * @param h3 H3 index.
-     * @param res Resolution of the parent, <code>0 &lt;= res &lt;= h3GetResolution(h3)</code>
-     * @throws IllegalArgumentException <code>res</code> is not between 0 and the resolution of <code>h3</code>, inclusive.
-     */
-    public long cellToParent(long h3, int res) {
-        // This is a ported version of h3ToParent from h3core.
-
-        int childRes = (int) ((h3 & H3_RES_MASK) >> H3_RES_OFFSET);
-        if (res < 0 || res > childRes) {
-            throw new IllegalArgumentException(String.format("res (%d) must be between 0 and %d, inclusive", res, childRes));
-        } else if (res == childRes) {
-            return h3;
-        }
-
-        // newRes is the bits that need to be set to set the given resolution.
-        long newRes = (long) res << H3_RES_OFFSET;
-        long digitMaskForRes = H3_DIGIT_MASK;
-        for (int i = 0; i < res; i++) {
-            digitMaskForRes >>= 3L;
-        }
-
-        return (h3 & H3_RES_MASK_NEGATIVE) | newRes | digitMaskForRes;
-    }
-
-    /**
-     * Returns the parent of the index at the given resolution.
-     *
-     * @param h3Address H3 index.
-     * @param res Resolution of the parent, <code>0 &lt;= res &lt;= h3GetResolution(h3)</code>
-     */
-    public String cellToParentAddress(String h3Address, int res) {
-        long parent = cellToParent(stringToH3(h3Address), res);
-        return h3ToString(parent);
-    }
-
-    /**
-     * Provides the children of the index at the given resolution.
-     *
-     * @param childRes Resolution of the children
-     */
-    public List<String> cellToChildren(String h3Address, int childRes) {
-        return h3ToStringList(cellToChildren(stringToH3(h3Address), childRes));
-    }
-
-    /**
-     * Provides the children of the index at the given resolution.
-     *
-     * @param h3 H3 index.
-     * @param childRes Resolution of the children
-     * @throws IllegalArgumentException Invalid resolution
-     */
-    public List<Long> cellToChildren(long h3, int childRes) {
-        checkResolution(childRes);
-
-        int sz = longToIntSize(h3Api.cellToChildrenSize(h3, childRes));
-
-        long[] out = new long[sz];
-
-        h3Api.cellToChildren(h3, childRes, out);
-
-        return nonZeroLongArrayToList(out);
-    }
-
-    /**
-     * Returns the center child at the given resolution.
-     *
-     * @param h3 Parent H3 index
-     * @param childRes Resolution of the child
-     * @throws IllegalArgumentException Invalid resolution (e.g. coarser than the parent)
-     */
-    public String cellToCenterChild(String h3, int childRes) {
-        return h3ToString(cellToCenterChild(stringToH3(h3), childRes));
-    }
-
-    /**
-     * Returns the center child at the given resolution.
-     *
-     * @param h3 Parent H3 index
-     * @param childRes Resolution of the child
-     * @throws IllegalArgumentException Invalid resolution (e.g. coarser than the parent)
-     */
-    public long cellToCenterChild(long h3, int childRes) {
-        checkResolution(childRes);
-
-        long result = h3Api.cellToCenterChild(h3, childRes);
-
-        return result;
-    }
-
-    /**
-     * Determines if an index is Class III or Class II.
-     *
-     * @return <code>true</code> if the index is Class III
-     */
-    public boolean isResClassIII(String h3Address) {
-        return isResClassIII(stringToH3(h3Address));
-    }
-
-    /**
-     * Determines if an index is Class III or Class II.
-     *
-     * @param h3 H3 index.
-     * @return <code>true</code> if the index is Class III
-     */
-    public boolean isResClassIII(long h3) {
-        return getResolution(h3) % 2 != 0;
-    }
-
-    /**
-     * Returns a compacted set of indexes, at possibly coarser resolutions.
-     */
-    public List<String> compactCellAddresses(Collection<String> h3Addresses) {
-        List<Long> h3 = stringToH3List(h3Addresses);
-        List<Long> compacted = compactCells(h3);
-        return h3ToStringList(compacted);
-    }
-
-    /**
-     * Returns a compacted set of indexes, at possibly coarser resolutions.
-     */
-    public List<Long> compactCells(Collection<Long> h3) {
-        int sz = h3.size();
-
-        long[] h3AsArray = collectionToLongArray(h3);
-
-        long[] out = new long[sz];
-
-        h3Api.compactCells(h3AsArray, out);
-
-        return nonZeroLongArrayToList(out);
-    }
-
-    /**
-     * Uncompacts all the given indexes to resolution <code>res</code>.
-     */
-    public List<String> uncompactCellAddresses(Collection<String> h3Addresses, int res) {
-        List<Long> h3 = stringToH3List(h3Addresses);
-        List<Long> uncompacted = uncompactCells(h3, res);
-        return h3ToStringList(uncompacted);
-    }
-
-    /**
-     * Uncompacts all the given indexes to resolution <code>res</code>.
-     */
-    public List<Long> uncompactCells(Collection<Long> h3, int res) {
-        checkResolution(res);
-
-        long[] h3AsArray = collectionToLongArray(h3);
-
-        int sz = longToIntSize(h3Api.uncompactCellsSize(h3AsArray, res));
-
-        long[] out = new long[sz];
-        
-        h3Api.uncompactCells(h3AsArray, res, out);
-
-        return nonZeroLongArrayToList(out);
-    }
-
-    /**
-     * Converts from <code>long</code> representation of an index to <code>String</code> representation.
-     */
-    public String h3ToString(long h3) {
-        return Long.toHexString(h3);
-    }
-
-    /**
-     * Converts from <code>String</code> representation of an index to <code>long</code> representation.
-     */
-    public long stringToH3(String h3Address) {
-        return Long.parseUnsignedLong(h3Address, 16);
-    }
-
-    /**
-     * Calculates the area of the given H3 cell.
-     *
-     * @param h3Address Cell to find the area of.
-     * @param unit      Unit to calculate the area in.
-     * @return Cell area in the given units.
-     */
-    public double cellArea(String h3Address, AreaUnit unit) {
-        return cellArea(stringToH3(h3Address), unit);
-    }
-
-    /**
-     * Calculates the area of the given H3 cell.
-     *
-     * @param h3   Cell to find the area of.
-     * @param unit Unit to calculate the area in.
-     * @return Cell area in the given units.
-     */
-    public double cellArea(long h3, AreaUnit unit) {
-        if (unit == AreaUnit.rads2)
-            return h3Api.cellAreaRads2(h3);
-        else if (unit == AreaUnit.km2)
-            return h3Api.cellAreaKm2(h3);
-        else if (unit == AreaUnit.m2)
-            return h3Api.cellAreaM2(h3);
-        else
-            throw new IllegalArgumentException(String.format("Invalid unit: %s", unit));
-    }
-
-    /**
-     * Return the distance along the sphere between two points.
-     *
-     * @param a    First point
-     * @param b    Second point
-     * @param unit Unit to return the distance in.
-     * @return Distance from point <code>a</code> to point <code>b</code>
-     */
-    public double distance(LatLng a, LatLng b, LengthUnit unit) {
-        double lat1 = toRadians(a.lat);
-        double lng1 = toRadians(a.lng);
-        double lat2 = toRadians(b.lat);
-        double lng2 = toRadians(b.lng);
-
-        if (unit == LengthUnit.rads)
-            return h3Api.distanceRads(lat1, lng1, lat2, lng2);
-        else if (unit == LengthUnit.km)
-            return h3Api.distanceKm(lat1, lng1, lat2, lng2);
-        else if (unit == LengthUnit.m)
-            return h3Api.distanceM(lat1, lng1, lat2, lng2);
-        else
-            throw new IllegalArgumentException(String.format("Invalid unit: %s", unit));
-    }
-
-    /**
-     * Calculate the edge length of the given H3 edge.
-     *
-     * @param edgeAddress Edge to find the edge length of.
-     * @param unit        Unit of measure to use.
-     * @return Length of the given edge.
-     */
-    public double exactEdgeLength(String edgeAddress, LengthUnit unit) {
-        return exactEdgeLength(stringToH3(edgeAddress), unit);
-    }
-
-    /**
-     * Calculate the edge length of the given H3 edge.
-     *
-     * @param edge Edge to find the edge length of.
-     * @param unit Unit of measure to use.
-     * @return Length of the given edge.
-     */
-    public double exactEdgeLength(long edge, LengthUnit unit) {
-        if (unit == LengthUnit.rads)
-            return h3Api.exactEdgeLengthRads(edge);
-        else if (unit == LengthUnit.km)
-            return h3Api.exactEdgeLengthKm(edge);
-        else if (unit == LengthUnit.m)
-            return h3Api.exactEdgeLengthM(edge);
-        else
-            throw new IllegalArgumentException(String.format("Invalid unit: %s", unit));
-    }
-
-    /**
-     * Returns the average area in <code>unit</code> for indexes at resolution <code>res</code>.
-     *
-     * @throws IllegalArgumentException Invalid parameter value
-     */
-    public double getHexagonAreaAvg(int res, AreaUnit unit) {
-        checkResolution(res);
-        if (unit == AreaUnit.km2)
-            return h3Api.getHexagonAreaAvgKm2(res);
-        else if (unit == AreaUnit.m2)
-            return h3Api.getHexagonAreaAvgM2(res);
-        else
-            throw new IllegalArgumentException(String.format("Invalid unit: %s", unit));
-    }
-
-    /**
-     * Returns the average edge length in <code>unit</code> for indexes at resolution <code>res</code>.
-     *
-     * @throws IllegalArgumentException Invalid parameter value
-     */
-    public double getHexagonEdgeLengthAvg(int res, LengthUnit unit) {
-        checkResolution(res);
-        if (unit == LengthUnit.km)
-            return h3Api.getHexagonEdgeLengthAvgKm(res);
-        else if (unit == LengthUnit.m)
-            return h3Api.getHexagonEdgeLengthAvgM(res);
-        else
-            throw new IllegalArgumentException(String.format("Invalid unit: %s", unit));
-    }
-
-    /**
-     * Returns the number of unique H3 indexes at resolution <code>res</code>.
-     *
-     * @throws IllegalArgumentException Invalid resolution
-     */
-    public long getNumCells(int res) {
-        checkResolution(res);
-        return h3Api.getNumCells(res);
-    }
-
-    /**
-     * Returns a collection of all base cells (H3 indexes are resolution 0).
-     */
-    public Collection<String> getRes0CellAddresses() {
-        return h3ToStringList(getRes0Cells());
-    }
-
-    /**
-     * Returns a collection of all base cells (H3 indexes are resolution 0).
-     */
-    public Collection<Long> getRes0Cells() {
-        long[] indexes = new long[NUM_BASE_CELLS];
-        h3Api.getRes0Cells(indexes);
-        return nonZeroLongArrayToList(indexes);
-    }
-
-    /**
-     * Returns a collection of all topologically pentagonal cells at the given resolution.
-     *
-     * @throws IllegalArgumentException Invalid resolution.
-     */
-    public Collection<String> getPentagonAddresses(int res) {
-        return h3ToStringList(getPentagons(res));
-    }
-
-    /**
-     * Returns a collection of all topologically pentagonal cells at the given resolution.
-     *
-     * @throws IllegalArgumentException Invalid resolution.
-     */
-    public Collection<Long> getPentagons(int res) {
-        checkResolution(res);
-        long[] indexes = new long[NUM_PENTAGONS];
-        h3Api.getPentagons(res, indexes);
-        return nonZeroLongArrayToList(indexes);
-    }
-
-    /**
-     * Returns <code>true</code> if the two indexes are neighbors.
-     */
-    public boolean areNeighborCells(long a, long b) {
-        return h3Api.areNeighborCells(a, b);
-    }
-
-    /**
-     * Returns <code>true</code> if the two indexes are neighbors.
-     */
-    public boolean areNeighborCells(String a, String b) {
-        return areNeighborCells(stringToH3(a), stringToH3(b));
-    }
-
-    /**
-     * Returns a unidirectional edge index representing <code>a</code> towards <code>b</code>.
-     *
-     * @throws IllegalArgumentException The indexes are not neighbors.
-     */
-    public long cellsToDirectedEdge(long a, long b) {
-        return h3Api.cellsToDirectedEdge(a, b);
-    }
-
-    /**
-     * Returns a unidirectional edge index representing <code>a</code> towards <code>b</code>.
-     *
-     * @throws IllegalArgumentException The indexes are not neighbors.
-     */
-    public String cellsToDirectedEdge(String a, String b) {
-        return h3ToString(cellsToDirectedEdge(stringToH3(a), stringToH3(b)));
-    }
-
-    /**
-     * Returns <code>true</code> if the given index is a valid unidirectional edge.
-     */
-    public boolean isValidDirectedEdge(long h3) {
-        return h3Api.isValidDirectedEdge(h3);
-    }
-
-    /**
-     * Returns <code>true</code> if the given index is a valid unidirectional edge.
-     */
-    public boolean isValidDirectedEdge(String h3) {
-        return isValidDirectedEdge(stringToH3(h3));
-    }
-
-    /**
-     * Returns the origin index of the given unidirectional edge.
-     */
-    public long getDirectedEdgeOrigin(long h3) {
-        return h3Api.getDirectedEdgeOrigin(h3);
-    }
-
-    /**
-     * Returns the origin index of the given unidirectional edge.
-     */
-    public String getDirectedEdgeOrigin(String h3) {
-        return h3ToString(getDirectedEdgeOrigin(stringToH3(h3)));
-    }
-
-    /**
-     * Returns the destination index of the given unidirectional edge.
-     */
-    public long getDirectedEdgeDestination(long h3) {
-        return h3Api.getDirectedEdgeDestination(h3);
-    }
-
-    /**
-     * Returns the destination index of the given unidirectional edge.
-     */
-    public String getDirectedEdgeDestination(String h3) {
-        return h3ToString(getDirectedEdgeDestination(stringToH3(h3)));
-    }
-
-    /**
-     * Returns the origin and destination indexes (in that order) of the given
-     * unidirectional edge.
-     */
-    public List<Long> directedEdgeToCells(long h3) {
-        long[] results = new long[2];
-
-        // TODO: could be a pair type
-        h3Api.directedEdgeToCells(h3, results);
-
-        return nonZeroLongArrayToList(results);
-    }
-
-    /**
-     * Returns the origin and destination indexes (in that order) of the given
-     * unidirectional edge.
-     */
-    public List<String> directedEdgeToCells(String h3) {
-        return h3ToStringList(directedEdgeToCells(stringToH3(h3)));
-    }
-
-    /**
-     * Returns all unidirectional edges originating from the given index.
-     */
-    public List<Long> originToDirectedEdges(long h3) {
-        long[] results = new long[6];
-
-        h3Api.originToDirectedEdges(h3, results);
-
-        return nonZeroLongArrayToList(results);
-    }
-
-    /**
-     * Returns all unidirectional edges originating from the given index.
-     */
-    public List<String> originToDirectedEdges(String h3) {
-        return h3ToStringList(originToDirectedEdges(stringToH3(h3)));
-    }
-
-    /**
-     * Returns a list of coordinates representing the given edge.
-     */
-    public List<LatLng> directedEdgeToBoundary(long h3) {
-        double[] verts = new double[MAX_CELL_BNDRY_VERTS * 2];
-        int numVerts = h3Api.directedEdgeToBoundary(h3, verts);
-        List<LatLng> out = new ArrayList<>(numVerts);
-        for (int i = 0; i < numVerts; i++) {
-            LatLng coord = new LatLng(
-                    toDegrees(verts[i * 2]),
-                    toDegrees(verts[(i * 2) + 1])
-            );
-            out.add(coord);
-        }
-        return out;
-    }
-
-    /**
-     * Returns a list of coordinates representing the given edge.
-     */
-    public List<LatLng> directedEdgeToBoundary(String h3) {
-        return directedEdgeToBoundary(stringToH3(h3));
-    }
-
-    /**
-     * Find all icosahedron faces intersected by a given H3 index, represented
-     * as integers from 0-19.
-     *
-     * @param h3 Index to find icosahedron faces for.
-     * @return A collection of faces intersected by the index.
-     */
-    public Collection<Integer> getIcosahedronFaces(String h3) {
-        return getIcosahedronFaces(stringToH3(h3));
-    }
-
-    /**
-     * Find all icosahedron faces intersected by a given H3 index, represented
-     * as integers from 0-19.
-     *
-     * @param h3 Index to find icosahedron faces for.
-     * @return A collection of faces intersected by the index.
-     */
-    public Collection<Integer> getIcosahedronFaces(long h3) {
-        int maxFaces = h3Api.maxFaceCount(h3);
-        int[] faces = new int[maxFaces];
-
-        h3Api.getIcosahedronFaces(h3, faces);
-
-        return IntStream.of(faces)
-                .filter(f -> f != -1)
-                .boxed()
-                .collect(Collectors.toList());
-    }
-
-    public long cellToVertex(long h3, int vertexNum) {
-        return h3Api.cellToVertex(h3, vertexNum);
-    }
-
-    public String cellToVertex(String h3Address, int vertexNum) {
-        return h3ToString(h3Api.cellToVertex(stringToH3(h3Address), vertexNum));
-    }
-
-    public List<Long> cellToVertexes(long h3) {
-        long[] results = new long[6];
-        h3Api.cellToVertexes(h3, results);
-        return nonZeroLongArrayToList(results);
-    }
-
-    public List<String> cellToVertexes(String h3Address) {
-        return h3ToStringList(cellToVertexes(stringToH3(h3Address)));
-    }
-
-    public LatLng vertexToLatLng(long h3) {
-        double[] results = new double[2];
-        h3Api.vertexToLatLng(h3, results);
-        return new LatLng(toDegrees(results[0]), toDegrees(results[1]));
-    }
-
-    public LatLng vertexToLatLng(String h3Address) {
-        return vertexToLatLng(stringToH3(h3Address));
-    }
-
-    public boolean isValidVertex(long h3) {
-        return h3Api.isValidVertex(h3);
-    }
-
-    public boolean isValidVertex(String h3Address) {
-        return h3Api.isValidVertex(stringToH3(h3Address));
-    }
-
-    /**
-     * Transforms a collection of H3 indexes in string form to a list of H3
-     * indexes in long form.
-     */
-    private List<Long> stringToH3List(Collection<String> collection) {
-        return collection.stream()
-                .map(this::stringToH3)
-                .collect(Collectors.toList());
-    }
-
-    /**
-     * Transforms a list of H3 indexes in long form to a list of H3
-     * indexes in string form.
-     */
-    private List<String> h3ToStringList(Collection<Long> collection) {
-        return collection.stream()
-                .map(this::h3ToString)
-                .collect(Collectors.toList());
-    }
-
-    /**
-     * Creates a new list with all non-zero elements of the array as members.
-     */
-    private static List<Long> nonZeroLongArrayToList(long[] out) {
-        // Allocate for the case that we need to copy everything from
-        // the `out` array.
-        List<Long> ret = new ArrayList<>(out.length);
-
-        for (int i = 0; i < out.length; i++) {
-            long h = out[i];
-            if (h != 0) {
-                ret.add(h);
-            }
-        }
-
-        return ret;
-    }
-
-    /**
-     * Returns an array of <code>long</code> with the contents of the collection.
-     */
-    private static long[] collectionToLongArray(Collection<Long> collection) {
-        return collection.stream().mapToLong(Long::longValue).toArray();
-    }
-
-    /**
-     * @throws IllegalArgumentException <code>res</code> is not a valid H3 resolution.
-     */
-    private static void checkResolution(int res) {
-        if (res < 0 || res > 15) {
-            throw new IllegalArgumentException(String.format("resolution %d is out of range (must be 0 <= res <= 15)", res));
-        }
-    }
-
-    /**
-     * @throws IllegalArgumentException <code>sz</code> cannot be losslessly cast to an <code>int</code>
-     */
-    private static int longToIntSize(long sz) {
-        if (sz < 0 || sz > Integer.MAX_VALUE) {
-            throw new IllegalArgumentException(String.format("size %d is out of range", sz));
-        }
-        return (int)sz;
-    }
-=======
- * <p>This class is thread safe and can be used as a singleton.
+ * <p>Any function in this class may throw {@link H3Exception}.
  */
 public class H3Core {
   // These constants are from h3api.h and h3Index.h
@@ -1371,33 +103,33 @@
   }
 
   /** Returns true if this is a valid H3 index. */
-  public boolean h3IsValid(long h3) {
-    return h3Api.h3IsValid(h3);
+  public boolean isValidCell(long h3) {
+    return h3Api.isValidCell(h3);
   }
 
   /** Returns true if this is a valid H3 index. */
-  public boolean h3IsValid(String h3Address) {
-    return h3IsValid(stringToH3(h3Address));
+  public boolean isValidCell(String h3Address) {
+    return isValidCell(stringToH3(h3Address));
   }
 
   /** Returns the base cell number for this index. */
-  public int h3GetBaseCell(long h3) {
-    return h3Api.h3GetBaseCell(h3);
+  public int getBaseCellNumber(long h3) {
+    return h3Api.getBaseCellNumber(h3);
   }
 
   /** Returns the base cell number for this index. */
-  public int h3GetBaseCell(String h3Address) {
-    return h3GetBaseCell(stringToH3(h3Address));
+  public int getBaseCellNumber(String h3Address) {
+    return getBaseCellNumber(stringToH3(h3Address));
   }
 
   /** Returns <code>true</code> if this index is one of twelve pentagons per resolution. */
-  public boolean h3IsPentagon(long h3) {
-    return h3Api.h3IsPentagon(h3);
+  public boolean isPentagon(long h3) {
+    return h3Api.isPentagon(h3);
   }
 
   /** Returns <code>true</code> if this index is one of twelve pentagons per resolution. */
-  public boolean h3IsPentagon(String h3Address) {
-    return h3IsPentagon(stringToH3(h3Address));
+  public boolean isPentagon(String h3Address) {
+    return isPentagon(stringToH3(h3Address));
   }
 
   /**
@@ -1407,17 +139,10 @@
    * @param lng Longitude in degrees.
    * @param res Resolution, 0 &lt;= res &lt;= 15
    * @return The H3 index.
-   * @throws IllegalArgumentException latitude, longitude, or resolution are out of range.
-   */
-  public long geoToH3(double lat, double lng, int res) {
+   */
+  public long latLngToCell(double lat, double lng, int res) {
     checkResolution(res);
-    long result = h3Api.geoToH3(toRadians(lat), toRadians(lng), res);
-    if (result == INVALID_INDEX) {
-      // Must be latitude or longitude that's wrong, since we already
-      // check the resolution before calling geoToH3.
-      throw new IllegalArgumentException("Latitude or longitude were invalid.");
-    }
-    return result;
+    return h3Api.latLngToCell(toRadians(lat), toRadians(lng), res);
   }
 
   /**
@@ -1427,40 +152,39 @@
    * @param lng Longitude in degrees.
    * @param res Resolution, 0 &lt;= res &lt;= 15
    * @return The H3 index.
-   * @throws IllegalArgumentException Latitude, longitude, or resolution is out of range.
-   */
-  public String geoToH3Address(double lat, double lng, int res) {
-    return h3ToString(geoToH3(lat, lng, res));
+   */
+  public String latLngToCellAddress(double lat, double lng, int res) {
+    return h3ToString(latLngToCell(lat, lng, res));
   }
 
   /** Find the latitude, longitude (both in degrees) center point of the cell. */
-  public GeoCoord h3ToGeo(long h3) {
+  public LatLng cellToLatLng(long h3) {
     double[] coords = new double[2];
-    h3Api.h3ToGeo(h3, coords);
-    GeoCoord out = new GeoCoord(toDegrees(coords[0]), toDegrees(coords[1]));
+    h3Api.cellToLatLng(h3, coords);
+    LatLng out = new LatLng(toDegrees(coords[0]), toDegrees(coords[1]));
     return out;
   }
 
   /** Find the latitude, longitude (degrees) center point of the cell. */
-  public GeoCoord h3ToGeo(String h3Address) {
-    return h3ToGeo(stringToH3(h3Address));
+  public LatLng cellToLatLng(String h3Address) {
+    return cellToLatLng(stringToH3(h3Address));
   }
 
   /** Find the cell boundary in latitude, longitude (degrees) coordinates for the cell */
-  public List<GeoCoord> h3ToGeoBoundary(long h3) {
+  public List<LatLng> cellToBoundary(long h3) {
     double[] verts = new double[MAX_CELL_BNDRY_VERTS * 2];
-    int numVerts = h3Api.h3ToGeoBoundary(h3, verts);
-    List<GeoCoord> out = new ArrayList<>(numVerts);
+    int numVerts = h3Api.cellToBoundary(h3, verts);
+    List<LatLng> out = new ArrayList<>(numVerts);
     for (int i = 0; i < numVerts; i++) {
-      GeoCoord coord = new GeoCoord(toDegrees(verts[i * 2]), toDegrees(verts[(i * 2) + 1]));
+      LatLng coord = new LatLng(toDegrees(verts[i * 2]), toDegrees(verts[(i * 2) + 1]));
       out.add(coord);
     }
     return out;
   }
 
   /** Find the cell boundary in latitude, longitude (degrees) coordinates for the cell */
-  public List<GeoCoord> h3ToGeoBoundary(String h3Address) {
-    return h3ToGeoBoundary(stringToH3(h3Address));
+  public List<LatLng> cellToBoundary(String h3Address) {
+    return cellToBoundary(stringToH3(h3Address));
   }
 
   /**
@@ -1469,24 +193,8 @@
    * @param h3Address Origin index
    * @param k Number of rings around the origin
    */
-  public List<String> kRing(String h3Address, int k) {
-    return h3ToStringList(kRing(stringToH3(h3Address), k));
-  }
-
-  /**
-   * Neighboring indexes in all directions.
-   *
-   * @param h3Address Origin index
-   * @param k Number of rings around the origin
-   * @return List of {@link #kRing(String, int)} results.
-   */
-  public List<List<String>> kRings(String h3Address, int k) {
-    List<List<String>> result = new ArrayList<>(k + 1);
-    result.add(Collections.singletonList(h3Address));
-    for (int i = 1; i <= k; ++i) {
-      result.add(kRing(h3Address, i));
-    }
-    return result;
+  public List<String> gridDisk(String h3Address, int k) {
+    return h3ToStringList(gridDisk(stringToH3(h3Address), k));
   }
 
   /**
@@ -1495,12 +203,12 @@
    * @param h3 Origin index
    * @param k Number of rings around the origin
    */
-  public List<Long> kRing(long h3, int k) {
-    int sz = h3Api.maxKringSize(k);
+  public List<Long> gridDisk(long h3, int k) {
+    int sz = longToIntSize(h3Api.maxGridDiskSize(k));
 
     long[] out = new long[sz];
 
-    h3Api.kRing(h3, k, out);
+    h3Api.gridDisk(h3, k, out);
 
     return nonZeroLongArrayToList(out);
   }
@@ -1513,8 +221,8 @@
    * @return A list of rings, each of which is a list of addresses. The rings are in order from
    *     closest to origin to farthest.
    */
-  public List<List<String>> kRingDistances(String h3Address, int k) {
-    List<List<Long>> rings = kRingDistances(stringToH3(h3Address), k);
+  public List<List<String>> gridDiskDistances(String h3Address, int k) {
+    List<List<Long>> rings = gridDiskDistances(stringToH3(h3Address), k);
 
     return rings.stream().map(this::h3ToStringList).collect(Collectors.toList());
   }
@@ -1527,13 +235,13 @@
    * @return A list of rings, each of which is a list of addresses. The rings are in order from
    *     closest to origin to farthest.
    */
-  public List<List<Long>> kRingDistances(long h3, int k) {
-    int sz = h3Api.maxKringSize(k);
+  public List<List<Long>> gridDiskDistances(long h3, int k) {
+    int sz = longToIntSize(h3Api.maxGridDiskSize(k));
 
     long[] out = new long[sz];
     int[] distances = new int[sz];
 
-    h3Api.kRingDistances(h3, k, out, distances);
+    h3Api.gridDiskDistances(h3, k, out, distances);
 
     List<List<Long>> ret = new ArrayList<>(k + 1);
 
@@ -1558,10 +266,9 @@
    * @param k Number of rings around the origin
    * @return A list of rings, each of which is a list of addresses. The rings are in order from
    *     closest to origin to farthest.
-   * @throws PentagonEncounteredException A pentagon was encountered while iterating the rings
-   */
-  public List<List<String>> hexRange(String h3Address, int k) throws PentagonEncounteredException {
-    List<List<Long>> rings = hexRange(stringToH3(h3Address), k);
+   */
+  public List<List<String>> gridDiskUnsafe(String h3Address, int k) {
+    List<List<Long>> rings = gridDiskUnsafe(stringToH3(h3Address), k);
 
     return rings.stream().map(this::h3ToStringList).collect(Collectors.toList());
   }
@@ -1573,17 +280,13 @@
    * @param k Number of rings around the origin
    * @return A list of rings, each of which is a list of addresses. The rings are in order from
    *     closest to origin to farthest.
-   * @throws PentagonEncounteredException A pentagon was encountered while iterating the rings
-   */
-  public List<List<Long>> hexRange(long h3, int k) throws PentagonEncounteredException {
-    int sz = h3Api.maxKringSize(k);
+   */
+  public List<List<Long>> gridDiskUnsafe(long h3, int k) {
+    int sz = longToIntSize(h3Api.maxGridDiskSize(k));
 
     long[] out = new long[sz];
 
-    if (h3Api.hexRange(h3, k, out) != 0) {
-      throw new PentagonEncounteredException(
-          "A pentagon was encountered while computing hexRange.");
-    }
+    h3Api.gridDiskUnsafe(h3, k, out);
 
     List<List<Long>> ret = new ArrayList<>(k + 1);
 
@@ -1620,10 +323,9 @@
    * @param h3Address Origin index
    * @param k Number of rings around the origin
    * @return All indexes <code>k</code> away from the origin
-   * @throws PentagonEncounteredException A pentagon or pentagonal distortion was encountered.
-   */
-  public List<String> hexRing(String h3Address, int k) throws PentagonEncounteredException {
-    return h3ToStringList(hexRing(stringToH3(h3Address), k));
+   */
+  public List<String> gridRingUnsafe(String h3Address, int k) {
+    return h3ToStringList(gridRingUnsafe(stringToH3(h3Address), k));
   }
 
   /**
@@ -1632,16 +334,13 @@
    * @param h3 Origin index
    * @param k Number of rings around the origin
    * @return All indexes <code>k</code> away from the origin
-   * @throws PentagonEncounteredException A pentagon or pentagonal distortion was encountered.
-   */
-  public List<Long> hexRing(long h3, int k) throws PentagonEncounteredException {
+   */
+  public List<Long> gridRingUnsafe(long h3, int k) {
     int sz = k == 0 ? 1 : 6 * k;
 
     long[] out = new long[sz];
 
-    if (h3Api.hexRing(h3, k, out) != 0) {
-      throw new PentagonEncounteredException("A pentagon was encountered while computing hexRing.");
-    }
+    h3Api.gridRingUnsafe(h3, k, out);
 
     return nonZeroLongArrayToList(out);
   }
@@ -1662,10 +361,9 @@
    * @param a An H3 index
    * @param b Another H3 index
    * @return Distance between the two in grid cells
-   * @throws DistanceUndefinedException H3 cannot compute the distance.
-   */
-  public int h3Distance(String a, String b) throws DistanceUndefinedException {
-    return h3Distance(stringToH3(a), stringToH3(b));
+   */
+  public long gridDistance(String a, String b) {
+    return gridDistance(stringToH3(a), stringToH3(b));
   }
 
   /**
@@ -1684,16 +382,9 @@
    * @param a An H3 index
    * @param b Another H3 index
    * @return Distance between the two in grid cells
-   * @throws DistanceUndefinedException H3 cannot compute the distance.
-   */
-  public int h3Distance(long a, long b) throws DistanceUndefinedException {
-    final int distance = h3Api.h3Distance(a, b);
-
-    if (distance < 0) {
-      throw new DistanceUndefinedException("Distance not defined between the two indexes.");
-    }
-
-    return distance;
+   */
+  public long gridDistance(long a, long b) {
+    return h3Api.gridDistance(a, b);
   }
 
   /**
@@ -1709,30 +400,11 @@
    * @param origin Anchoring index for the local coordinate space.
    * @param h3 Index to find the coordinates of.
    * @return Coordinates for <code>h3</code> in the local coordinate space.
-   * @throws IllegalArgumentException The two indexes are not comparable.
-   * @throws PentagonEncounteredException The two indexes are separated by pentagonal distortion.
-   * @throws LocalIjUndefinedException The two indexes are too far apart.
-   */
-  public CoordIJ experimentalH3ToLocalIj(long origin, long h3)
-      throws PentagonEncounteredException, LocalIjUndefinedException {
+   */
+  public CoordIJ experimentalH3ToLocalIj(long origin, long h3) {
     final int[] coords = new int[2];
-    final int result = h3Api.experimentalH3ToLocalIj(origin, h3, coords);
-    // The definition of these cases is in experimentalH3ToLocalIj in localij.c in the C library.
-    // 0 is success, anything else is a failure of some kind.
-    switch (result) {
-      case 0:
-        return new CoordIJ(coords[0], coords[1]);
-      case 1:
-        throw new IllegalArgumentException("Incompatible origin and index.");
-      default:
-      case 2:
-        throw new LocalIjUndefinedException(
-            "Local IJ coordinates undefined for this origin and index pair. The index may be too far from the origin.");
-      case 3:
-      case 4:
-      case 5:
-        throw new PentagonEncounteredException("Encountered possible pentagon distortion");
-    }
+    h3Api.experimentalH3ToLocalIj(origin, h3, coords);
+    return new CoordIJ(coords[0], coords[1]);
   }
 
   /**
@@ -1748,12 +420,8 @@
    * @param originAddress Anchoring index for the local coordinate space.
    * @param h3Address Index to find the coordinates of.
    * @return Coordinates for <code>h3</code> in the local coordinate space.
-   * @throws IllegalArgumentException The two indexes are not comparable.
-   * @throws PentagonEncounteredException The two indexes are separated by pentagonal distortion.
-   * @throws LocalIjUndefinedException The two indexes are too far apart.
-   */
-  public CoordIJ experimentalH3ToLocalIj(String originAddress, String h3Address)
-      throws PentagonEncounteredException, LocalIjUndefinedException {
+   */
+  public CoordIJ experimentalH3ToLocalIj(String originAddress, String h3Address) {
     return experimentalH3ToLocalIj(stringToH3(originAddress), stringToH3(h3Address));
   }
 
@@ -1770,17 +438,9 @@
    * @param origin Anchoring index for the local coordinate space.
    * @param ij Coordinates in the local IJ coordinate space.
    * @return Index represented by <code>ij</code>
-   * @throws LocalIjUndefinedException No index is defined at the given location, for example
-   *     because the coordinates are too far away from the origin, or pentagon distortion is
-   *     encountered.
-   */
-  public long experimentalLocalIjToH3(long origin, CoordIJ ij) throws LocalIjUndefinedException {
-    final long result = h3Api.experimentalLocalIjToH3(origin, ij.i, ij.j);
-    if (result == INVALID_INDEX) {
-      throw new LocalIjUndefinedException(
-          "Index not defined for this origin and IJ coordinates pair. IJ coordinates may be too far from origin, or pentagon distortion was encountered.");
-    }
-    return result;
+   */
+  public long experimentalLocalIjToH3(long origin, CoordIJ ij) {
+    return h3Api.experimentalLocalIjToH3(origin, ij.i, ij.j);
   }
 
   /**
@@ -1796,12 +456,8 @@
    * @param originAddress Anchoring index for the local coordinate space.
    * @param ij Coordinates in the local IJ coordinate space.
    * @return Index represented by <code>ij</code>
-   * @throws LocalIjUndefinedException No index is defined at the given location, for example
-   *     because the coordinates are too far away from the origin, or pentagon distortion is
-   *     encountered.
-   */
-  public String experimentalLocalIjToH3(String originAddress, CoordIJ ij)
-      throws LocalIjUndefinedException {
+   */
+  public String experimentalLocalIjToH3(String originAddress, CoordIJ ij) {
     return h3ToString(experimentalLocalIjToH3(stringToH3(originAddress), ij));
   }
 
@@ -1825,10 +481,9 @@
    * @param startAddress Start index of the line
    * @param endAddress End index of the line
    * @return Indexes making up the line.
-   * @throws LineUndefinedException The line could not be computed.
-   */
-  public List<String> h3Line(String startAddress, String endAddress) throws LineUndefinedException {
-    return h3ToStringList(h3Line(stringToH3(startAddress), stringToH3(endAddress)));
+   */
+  public List<String> gridPathCells(String startAddress, String endAddress) {
+    return h3ToStringList(gridPathCells(stringToH3(startAddress), stringToH3(endAddress)));
   }
 
   /**
@@ -1851,23 +506,12 @@
    * @param start Start index of the line
    * @param end End index of the line
    * @return Indexes making up the line.
-   * @throws LineUndefinedException The line could not be computed.
-   */
-  public List<Long> h3Line(long start, long end) throws LineUndefinedException {
-    int size = h3Api.h3LineSize(start, end);
-
-    if (size < 0) {
-      throw new LineUndefinedException("Could not compute line size between cells");
-    }
+   */
+  public List<Long> gridPathCells(long start, long end) {
+    int size = longToIntSize(h3Api.gridPathCellsSize(start, end));
 
     long[] results = new long[size];
-    int result = h3Api.h3Line(start, end, results);
-    if (result != 0) {
-      // This should be unreachable since the only case in the library
-      // that could return non-zero would require h3Distance to return
-      // different results between calls.
-      throw new LineUndefinedException("Could not compute line between cells");
-    }
+    h3Api.gridPathCells(start, end, results);
 
     return nonZeroLongArrayToList(results);
   }
@@ -1879,8 +523,9 @@
    * @param holes Geofences of any internal holes
    * @param res Resolution of the desired indexes
    */
-  public List<String> polyfillAddress(List<GeoCoord> points, List<List<GeoCoord>> holes, int res) {
-    return h3ToStringList(polyfill(points, holes, res));
+  public List<String> polygonToCellAddresses(
+      List<LatLng> points, List<List<LatLng>> holes, int res) {
+    return h3ToStringList(polygonToCells(points, holes, res));
   }
 
   /**
@@ -1891,7 +536,7 @@
    * @param res Resolution of the desired indexes
    * @throws IllegalArgumentException Invalid resolution
    */
-  public List<Long> polyfill(List<GeoCoord> points, List<List<GeoCoord>> holes, int res) {
+  public List<Long> polygonToCells(List<LatLng> points, List<List<LatLng>> holes, int res) {
     checkResolution(res);
 
     // pack the data for use by the polyfill JNI call
@@ -1914,11 +559,12 @@
       }
     }
 
-    int sz = h3Api.maxPolyfillSize(verts, holeSizes, holeVerts, res);
+    int flags = 0;
+    int sz = longToIntSize(h3Api.maxPolygonToCellsSize(verts, holeSizes, holeVerts, res, flags));
 
     long[] results = new long[sz];
 
-    h3Api.polyfill(verts, holeSizes, holeVerts, res, results);
+    h3Api.polygonToCells(verts, holeSizes, holeVerts, res, flags, results);
 
     return nonZeroLongArrayToList(results);
   }
@@ -1928,11 +574,11 @@
    *
    * @return Next offset to begin filling from
    */
-  private static int packGeofenceVertices(double[] arr, List<GeoCoord> original, int offset) {
+  private static int packGeofenceVertices(double[] arr, List<LatLng> original, int offset) {
     assert arr.length >= (original.size() * 2) + offset;
 
     for (int i = 0; i < original.size(); i++) {
-      GeoCoord coord = original.get(i);
+      LatLng coord = original.get(i);
 
       arr[(i * 2) + offset] = toRadians(coord.lat);
       arr[(i * 2) + 1 + offset] = toRadians(coord.lng);
@@ -1942,34 +588,34 @@
   }
 
   /** Create polygons from a set of contiguous indexes */
-  public List<List<List<GeoCoord>>> h3AddressSetToMultiPolygon(
+  public List<List<List<LatLng>>> cellAddressesToMultiPolygon(
       Collection<String> h3Addresses, boolean geoJson) {
     List<Long> indices = stringToH3List(h3Addresses);
 
-    return h3SetToMultiPolygon(indices, geoJson);
+    return cellsToMultiPolygon(indices, geoJson);
   }
 
   /** Create polygons from a set of contiguous indexes */
-  public List<List<List<GeoCoord>>> h3SetToMultiPolygon(Collection<Long> h3, boolean geoJson) {
+  public List<List<List<LatLng>>> cellsToMultiPolygon(Collection<Long> h3, boolean geoJson) {
     long[] h3AsArray = collectionToLongArray(h3);
 
-    ArrayList<List<List<GeoCoord>>> result = new ArrayList<>();
-
-    h3Api.h3SetToLinkedGeo(h3AsArray, result);
+    ArrayList<List<List<LatLng>>> result = new ArrayList<>();
+
+    h3Api.cellsToLinkedMultiPolygon(h3AsArray, result);
 
     // For each polygon
-    for (List<List<GeoCoord>> loops : result) {
+    for (List<List<LatLng>> loops : result) {
       // For each loop within the polygon (first being the outline,
       // further loops being "holes" or exclusions in the polygon.)
-      for (List<GeoCoord> loop : loops) {
+      for (List<LatLng> loop : loops) {
         // For each coordinate in the loop, we need to convert to degrees,
         // and ensure the correct ordering (whether geoJson or not.)
         for (int vectorInLoop = 0; vectorInLoop < loop.size(); vectorInLoop++) {
-          final GeoCoord v = loop.get(vectorInLoop);
+          final LatLng v = loop.get(vectorInLoop);
           final double origLat = toDegrees(v.lat);
           final double origLng = toDegrees(v.lng);
 
-          final GeoCoord replacement = new GeoCoord(origLat, origLng);
+          final LatLng replacement = new LatLng(origLat, origLng);
 
           loop.set(vectorInLoop, replacement);
         }
@@ -1985,12 +631,12 @@
   }
 
   /** Returns the resolution of the provided index */
-  public int h3GetResolution(String h3Address) {
-    return h3GetResolution(stringToH3(h3Address));
+  public int getResolution(String h3Address) {
+    return getResolution(stringToH3(h3Address));
   }
 
   /** Returns the resolution of the provided index */
-  public int h3GetResolution(long h3) {
+  public int getResolution(long h3) {
     return (int) ((h3 & H3_RES_MASK) >> H3_RES_OFFSET);
   }
 
@@ -2002,7 +648,7 @@
    * @throws IllegalArgumentException <code>res</code> is not between 0 and the resolution of <code>
    *     h3</code>, inclusive.
    */
-  public long h3ToParent(long h3, int res) {
+  public long cellToParent(long h3, int res) {
     // This is a ported version of h3ToParent from h3core.
 
     int childRes = (int) ((h3 & H3_RES_MASK) >> H3_RES_OFFSET);
@@ -2029,8 +675,8 @@
    * @param h3Address H3 index.
    * @param res Resolution of the parent, <code>0 &lt;= res &lt;= h3GetResolution(h3)</code>
    */
-  public String h3ToParentAddress(String h3Address, int res) {
-    long parent = h3ToParent(stringToH3(h3Address), res);
+  public String cellToParentAddress(String h3Address, int res) {
+    long parent = cellToParent(stringToH3(h3Address), res);
     return h3ToString(parent);
   }
 
@@ -2039,8 +685,8 @@
    *
    * @param childRes Resolution of the children
    */
-  public List<String> h3ToChildren(String h3Address, int childRes) {
-    return h3ToStringList(h3ToChildren(stringToH3(h3Address), childRes));
+  public List<String> cellToChildren(String h3Address, int childRes) {
+    return h3ToStringList(cellToChildren(stringToH3(h3Address), childRes));
   }
 
   /**
@@ -2050,14 +696,14 @@
    * @param childRes Resolution of the children
    * @throws IllegalArgumentException Invalid resolution
    */
-  public List<Long> h3ToChildren(long h3, int childRes) {
+  public List<Long> cellToChildren(long h3, int childRes) {
     checkResolution(childRes);
 
-    int sz = h3Api.maxH3ToChildrenSize(h3, childRes);
+    int sz = longToIntSize(h3Api.cellToChildrenSize(h3, childRes));
 
     long[] out = new long[sz];
 
-    h3Api.h3ToChildren(h3, childRes, out);
+    h3Api.cellToChildren(h3, childRes, out);
 
     return nonZeroLongArrayToList(out);
   }
@@ -2069,8 +715,8 @@
    * @param childRes Resolution of the child
    * @throws IllegalArgumentException Invalid resolution (e.g. coarser than the parent)
    */
-  public String h3ToCenterChild(String h3, int childRes) {
-    return h3ToString(h3ToCenterChild(stringToH3(h3), childRes));
+  public String cellToCenterChild(String h3, int childRes) {
+    return h3ToString(cellToCenterChild(stringToH3(h3), childRes));
   }
 
   /**
@@ -2080,17 +726,10 @@
    * @param childRes Resolution of the child
    * @throws IllegalArgumentException Invalid resolution (e.g. coarser than the parent)
    */
-  public long h3ToCenterChild(long h3, int childRes) {
+  public long cellToCenterChild(long h3, int childRes) {
     checkResolution(childRes);
 
-    long result = h3Api.h3ToCenterChild(h3, childRes);
-
-    if (result == INVALID_INDEX) {
-      // This occurs when the child resolution is out of range for this index.
-      throw new IllegalArgumentException(
-          String.format(
-              "childRes %d must be between %d and 15, inclusive", childRes, h3GetResolution(h3)));
-    }
+    long result = h3Api.cellToCenterChild(h3, childRes);
 
     return result;
   }
@@ -2100,8 +739,8 @@
    *
    * @return <code>true</code> if the index is Class III
    */
-  public boolean h3IsResClassIII(String h3Address) {
-    return h3IsResClassIII(stringToH3(h3Address));
+  public boolean isResClassIII(String h3Address) {
+    return isResClassIII(stringToH3(h3Address));
   }
 
   /**
@@ -2110,64 +749,48 @@
    * @param h3 H3 index.
    * @return <code>true</code> if the index is Class III
    */
-  public boolean h3IsResClassIII(long h3) {
-    return h3GetResolution(h3) % 2 != 0;
+  public boolean isResClassIII(long h3) {
+    return getResolution(h3) % 2 != 0;
   }
 
   /** Returns a compacted set of indexes, at possibly coarser resolutions. */
-  public List<String> compactAddress(Collection<String> h3Addresses) {
+  public List<String> compactCellAddresses(Collection<String> h3Addresses) {
     List<Long> h3 = stringToH3List(h3Addresses);
-    List<Long> compacted = compact(h3);
+    List<Long> compacted = compactCells(h3);
     return h3ToStringList(compacted);
   }
 
-  /**
-   * Returns a compacted set of indexes, at possibly coarser resolutions.
-   *
-   * @throws IllegalArgumentException Invalid input, such as duplicated indexes.
-   */
-  public List<Long> compact(Collection<Long> h3) {
+  /** Returns a compacted set of indexes, at possibly coarser resolutions. */
+  public List<Long> compactCells(Collection<Long> h3) {
     int sz = h3.size();
 
     long[] h3AsArray = collectionToLongArray(h3);
 
     long[] out = new long[sz];
 
-    int success = h3Api.compact(h3AsArray, out);
-
-    if (success != 0) {
-      throw new IllegalArgumentException("Bad input to compact");
-    }
+    h3Api.compactCells(h3AsArray, out);
 
     return nonZeroLongArrayToList(out);
   }
 
   /** Uncompacts all the given indexes to resolution <code>res</code>. */
-  public List<String> uncompactAddress(Collection<String> h3Addresses, int res) {
+  public List<String> uncompactCellAddresses(Collection<String> h3Addresses, int res) {
     List<Long> h3 = stringToH3List(h3Addresses);
-    List<Long> uncompacted = uncompact(h3, res);
+    List<Long> uncompacted = uncompactCells(h3, res);
     return h3ToStringList(uncompacted);
   }
 
-  /**
-   * Uncompacts all the given indexes to resolution <code>res</code>.
-   *
-   * @throws IllegalArgumentException Invalid input, such as indexes finer than <code>res</code>.
-   */
-  public List<Long> uncompact(Collection<Long> h3, int res) {
+  /** Uncompacts all the given indexes to resolution <code>res</code>. */
+  public List<Long> uncompactCells(Collection<Long> h3, int res) {
     checkResolution(res);
 
     long[] h3AsArray = collectionToLongArray(h3);
 
-    int sz = h3Api.maxUncompactSize(h3AsArray, res);
+    int sz = longToIntSize(h3Api.uncompactCellsSize(h3AsArray, res));
 
     long[] out = new long[sz];
 
-    int success = h3Api.uncompact(h3AsArray, res, out);
-
-    if (success != 0) {
-      throw new IllegalArgumentException("Bad input to uncompact");
-    }
+    h3Api.uncompactCells(h3AsArray, res, out);
 
     return nonZeroLongArrayToList(out);
   }
@@ -2221,15 +844,15 @@
    * @param unit Unit to return the distance in.
    * @return Distance from point <code>a</code> to point <code>b</code>
    */
-  public double pointDist(GeoCoord a, GeoCoord b, LengthUnit unit) {
+  public double distance(LatLng a, LatLng b, LengthUnit unit) {
     double lat1 = toRadians(a.lat);
     double lng1 = toRadians(a.lng);
     double lat2 = toRadians(b.lat);
     double lng2 = toRadians(b.lng);
 
-    if (unit == LengthUnit.rads) return h3Api.pointDistRads(lat1, lng1, lat2, lng2);
-    else if (unit == LengthUnit.km) return h3Api.pointDistKm(lat1, lng1, lat2, lng2);
-    else if (unit == LengthUnit.m) return h3Api.pointDistM(lat1, lng1, lat2, lng2);
+    if (unit == LengthUnit.rads) return h3Api.distanceRads(lat1, lng1, lat2, lng2);
+    else if (unit == LengthUnit.km) return h3Api.distanceKm(lat1, lng1, lat2, lng2);
+    else if (unit == LengthUnit.m) return h3Api.distanceM(lat1, lng1, lat2, lng2);
     else throw new IllegalArgumentException(String.format("Invalid unit: %s", unit));
   }
 
@@ -2263,10 +886,10 @@
    *
    * @throws IllegalArgumentException Invalid parameter value
    */
-  public double hexArea(int res, AreaUnit unit) {
+  public double getHexagonAreaAvg(int res, AreaUnit unit) {
     checkResolution(res);
-    if (unit == AreaUnit.km2) return h3Api.hexAreaKm2(res);
-    else if (unit == AreaUnit.m2) return h3Api.hexAreaM2(res);
+    if (unit == AreaUnit.km2) return h3Api.getHexagonAreaAvgKm2(res);
+    else if (unit == AreaUnit.m2) return h3Api.getHexagonAreaAvgM2(res);
     else throw new IllegalArgumentException(String.format("Invalid unit: %s", unit));
   }
 
@@ -2276,10 +899,10 @@
    *
    * @throws IllegalArgumentException Invalid parameter value
    */
-  public double edgeLength(int res, LengthUnit unit) {
+  public double getHexagonEdgeLengthAvg(int res, LengthUnit unit) {
     checkResolution(res);
-    if (unit == LengthUnit.km) return h3Api.edgeLengthKm(res);
-    else if (unit == LengthUnit.m) return h3Api.edgeLengthM(res);
+    if (unit == LengthUnit.km) return h3Api.getHexagonEdgeLengthAvgKm(res);
+    else if (unit == LengthUnit.m) return h3Api.getHexagonEdgeLengthAvgM(res);
     else throw new IllegalArgumentException(String.format("Invalid unit: %s", unit));
   }
 
@@ -2288,20 +911,20 @@
    *
    * @throws IllegalArgumentException Invalid resolution
    */
-  public long numHexagons(int res) {
+  public long getNumCells(int res) {
     checkResolution(res);
-    return h3Api.numHexagons(res);
+    return h3Api.getNumCells(res);
   }
 
   /** Returns a collection of all base cells (H3 indexes are resolution 0). */
-  public Collection<String> getRes0IndexesAddresses() {
-    return h3ToStringList(getRes0Indexes());
+  public Collection<String> getRes0CellAddresses() {
+    return h3ToStringList(getRes0Cells());
   }
 
   /** Returns a collection of all base cells (H3 indexes are resolution 0). */
-  public Collection<Long> getRes0Indexes() {
+  public Collection<Long> getRes0Cells() {
     long[] indexes = new long[NUM_BASE_CELLS];
-    h3Api.getRes0Indexes(indexes);
+    h3Api.getRes0Cells(indexes);
     return nonZeroLongArrayToList(indexes);
   }
 
@@ -2310,8 +933,8 @@
    *
    * @throws IllegalArgumentException Invalid resolution.
    */
-  public Collection<String> getPentagonIndexesAddresses(int res) {
-    return h3ToStringList(getPentagonIndexes(res));
+  public Collection<String> getPentagonAddresses(int res) {
+    return h3ToStringList(getPentagons(res));
   }
 
   /**
@@ -2319,21 +942,21 @@
    *
    * @throws IllegalArgumentException Invalid resolution.
    */
-  public Collection<Long> getPentagonIndexes(int res) {
+  public Collection<Long> getPentagons(int res) {
     checkResolution(res);
     long[] indexes = new long[NUM_PENTAGONS];
-    h3Api.getPentagonIndexes(res, indexes);
+    h3Api.getPentagons(res, indexes);
     return nonZeroLongArrayToList(indexes);
   }
 
   /** Returns <code>true</code> if the two indexes are neighbors. */
-  public boolean h3IndexesAreNeighbors(long a, long b) {
-    return h3Api.h3IndexesAreNeighbors(a, b);
+  public boolean areNeighborCells(long a, long b) {
+    return h3Api.areNeighborCells(a, b);
   }
 
   /** Returns <code>true</code> if the two indexes are neighbors. */
-  public boolean h3IndexesAreNeighbors(String a, String b) {
-    return h3IndexesAreNeighbors(stringToH3(a), stringToH3(b));
+  public boolean areNeighborCells(String a, String b) {
+    return areNeighborCells(stringToH3(a), stringToH3(b));
   }
 
   /**
@@ -2341,14 +964,8 @@
    *
    * @throws IllegalArgumentException The indexes are not neighbors.
    */
-  public long getH3UnidirectionalEdge(long a, long b) {
-    long index = h3Api.getH3UnidirectionalEdge(a, b);
-
-    if (index == INVALID_INDEX) {
-      throw new IllegalArgumentException("Given indexes are not neighbors.");
-    }
-
-    return index;
+  public long cellsToDirectedEdge(long a, long b) {
+    return h3Api.cellsToDirectedEdge(a, b);
   }
 
   /**
@@ -2356,48 +973,48 @@
    *
    * @throws IllegalArgumentException The indexes are not neighbors.
    */
-  public String getH3UnidirectionalEdge(String a, String b) {
-    return h3ToString(getH3UnidirectionalEdge(stringToH3(a), stringToH3(b)));
+  public String cellsToDirectedEdge(String a, String b) {
+    return h3ToString(cellsToDirectedEdge(stringToH3(a), stringToH3(b)));
   }
 
   /** Returns <code>true</code> if the given index is a valid unidirectional edge. */
-  public boolean h3UnidirectionalEdgeIsValid(long h3) {
-    return h3Api.h3UnidirectionalEdgeIsValid(h3);
+  public boolean isValidDirectedEdge(long h3) {
+    return h3Api.isValidDirectedEdge(h3);
   }
 
   /** Returns <code>true</code> if the given index is a valid unidirectional edge. */
-  public boolean h3UnidirectionalEdgeIsValid(String h3) {
-    return h3UnidirectionalEdgeIsValid(stringToH3(h3));
+  public boolean isValidDirectedEdge(String h3) {
+    return isValidDirectedEdge(stringToH3(h3));
   }
 
   /** Returns the origin index of the given unidirectional edge. */
-  public long getOriginH3IndexFromUnidirectionalEdge(long h3) {
-    return h3Api.getOriginH3IndexFromUnidirectionalEdge(h3);
+  public long getDirectedEdgeOrigin(long h3) {
+    return h3Api.getDirectedEdgeOrigin(h3);
   }
 
   /** Returns the origin index of the given unidirectional edge. */
-  public String getOriginH3IndexFromUnidirectionalEdge(String h3) {
-    return h3ToString(getOriginH3IndexFromUnidirectionalEdge(stringToH3(h3)));
+  public String getDirectedEdgeOrigin(String h3) {
+    return h3ToString(getDirectedEdgeOrigin(stringToH3(h3)));
   }
 
   /** Returns the destination index of the given unidirectional edge. */
-  public long getDestinationH3IndexFromUnidirectionalEdge(long h3) {
-    return h3Api.getDestinationH3IndexFromUnidirectionalEdge(h3);
+  public long getDirectedEdgeDestination(long h3) {
+    return h3Api.getDirectedEdgeDestination(h3);
   }
 
   /** Returns the destination index of the given unidirectional edge. */
-  public String getDestinationH3IndexFromUnidirectionalEdge(String h3) {
-    return h3ToString(getDestinationH3IndexFromUnidirectionalEdge(stringToH3(h3)));
+  public String getDirectedEdgeDestination(String h3) {
+    return h3ToString(getDirectedEdgeDestination(stringToH3(h3)));
   }
 
   /**
    * Returns the origin and destination indexes (in that order) of the given unidirectional edge.
    */
-  public List<Long> getH3IndexesFromUnidirectionalEdge(long h3) {
+  public List<Long> directedEdgeToCells(long h3) {
     long[] results = new long[2];
 
     // TODO: could be a pair type
-    h3Api.getH3IndexesFromUnidirectionalEdge(h3, results);
+    h3Api.directedEdgeToCells(h3, results);
 
     return nonZeroLongArrayToList(results);
   }
@@ -2405,39 +1022,39 @@
   /**
    * Returns the origin and destination indexes (in that order) of the given unidirectional edge.
    */
-  public List<String> getH3IndexesFromUnidirectionalEdge(String h3) {
-    return h3ToStringList(getH3IndexesFromUnidirectionalEdge(stringToH3(h3)));
+  public List<String> directedEdgeToCells(String h3) {
+    return h3ToStringList(directedEdgeToCells(stringToH3(h3)));
   }
 
   /** Returns all unidirectional edges originating from the given index. */
-  public List<Long> getH3UnidirectionalEdgesFromHexagon(long h3) {
+  public List<Long> originToDirectedEdges(long h3) {
     long[] results = new long[6];
 
-    h3Api.getH3UnidirectionalEdgesFromHexagon(h3, results);
+    h3Api.originToDirectedEdges(h3, results);
 
     return nonZeroLongArrayToList(results);
   }
 
   /** Returns all unidirectional edges originating from the given index. */
-  public List<String> getH3UnidirectionalEdgesFromHexagon(String h3) {
-    return h3ToStringList(getH3UnidirectionalEdgesFromHexagon(stringToH3(h3)));
+  public List<String> originToDirectedEdges(String h3) {
+    return h3ToStringList(originToDirectedEdges(stringToH3(h3)));
   }
 
   /** Returns a list of coordinates representing the given edge. */
-  public List<GeoCoord> getH3UnidirectionalEdgeBoundary(long h3) {
+  public List<LatLng> directedEdgeToBoundary(long h3) {
     double[] verts = new double[MAX_CELL_BNDRY_VERTS * 2];
-    int numVerts = h3Api.getH3UnidirectionalEdgeBoundary(h3, verts);
-    List<GeoCoord> out = new ArrayList<>(numVerts);
+    int numVerts = h3Api.directedEdgeToBoundary(h3, verts);
+    List<LatLng> out = new ArrayList<>(numVerts);
     for (int i = 0; i < numVerts; i++) {
-      GeoCoord coord = new GeoCoord(toDegrees(verts[i * 2]), toDegrees(verts[(i * 2) + 1]));
+      LatLng coord = new LatLng(toDegrees(verts[i * 2]), toDegrees(verts[(i * 2) + 1]));
       out.add(coord);
     }
     return out;
   }
 
   /** Returns a list of coordinates representing the given edge. */
-  public List<GeoCoord> getH3UnidirectionalEdgeBoundary(String h3) {
-    return getH3UnidirectionalEdgeBoundary(stringToH3(h3));
+  public List<LatLng> directedEdgeToBoundary(String h3) {
+    return directedEdgeToBoundary(stringToH3(h3));
   }
 
   /**
@@ -2446,8 +1063,8 @@
    * @param h3 Index to find icosahedron faces for.
    * @return A collection of faces intersected by the index.
    */
-  public Collection<Integer> h3GetFaces(String h3) {
-    return h3GetFaces(stringToH3(h3));
+  public Collection<Integer> getIcosahedronFaces(String h3) {
+    return getIcosahedronFaces(stringToH3(h3));
   }
 
   /**
@@ -2456,13 +1073,49 @@
    * @param h3 Index to find icosahedron faces for.
    * @return A collection of faces intersected by the index.
    */
-  public Collection<Integer> h3GetFaces(long h3) {
+  public Collection<Integer> getIcosahedronFaces(long h3) {
     int maxFaces = h3Api.maxFaceCount(h3);
     int[] faces = new int[maxFaces];
 
-    h3Api.h3GetFaces(h3, faces);
+    h3Api.getIcosahedronFaces(h3, faces);
 
     return IntStream.of(faces).filter(f -> f != -1).boxed().collect(Collectors.toList());
+  }
+
+  public long cellToVertex(long h3, int vertexNum) {
+    return h3Api.cellToVertex(h3, vertexNum);
+  }
+
+  public String cellToVertex(String h3Address, int vertexNum) {
+    return h3ToString(h3Api.cellToVertex(stringToH3(h3Address), vertexNum));
+  }
+
+  public List<Long> cellToVertexes(long h3) {
+    long[] results = new long[6];
+    h3Api.cellToVertexes(h3, results);
+    return nonZeroLongArrayToList(results);
+  }
+
+  public List<String> cellToVertexes(String h3Address) {
+    return h3ToStringList(cellToVertexes(stringToH3(h3Address)));
+  }
+
+  public LatLng vertexToLatLng(long h3) {
+    double[] results = new double[2];
+    h3Api.vertexToLatLng(h3, results);
+    return new LatLng(toDegrees(results[0]), toDegrees(results[1]));
+  }
+
+  public LatLng vertexToLatLng(String h3Address) {
+    return vertexToLatLng(stringToH3(h3Address));
+  }
+
+  public boolean isValidVertex(long h3) {
+    return h3Api.isValidVertex(h3);
+  }
+
+  public boolean isValidVertex(String h3Address) {
+    return h3Api.isValidVertex(stringToH3(h3Address));
   }
 
   /** Transforms a collection of H3 indexes in string form to a list of H3 indexes in long form. */
@@ -2505,5 +1158,15 @@
           String.format("resolution %d is out of range (must be 0 <= res <= 15)", res));
     }
   }
->>>>>>> 56edf175
+
+  /**
+   * @throws IllegalArgumentException <code>sz</code> cannot be losslessly cast to an <code>int
+   *     </code>
+   */
+  private static int longToIntSize(long sz) {
+    if (sz < 0 || sz > Integer.MAX_VALUE) {
+      throw new IllegalArgumentException(String.format("size %d is out of range", sz));
+    }
+    return (int) sz;
+  }
 }