--- conflicted
+++ resolved
@@ -15,12 +15,7 @@
  */
 package com.uber.h3core;
 
-<<<<<<< HEAD
 import com.uber.h3core.util.LatLng;
-
-=======
-import com.uber.h3core.util.GeoCoord;
->>>>>>> 56edf175
 import java.util.ArrayList;
 import java.util.List;
 
@@ -29,132 +24,61 @@
  * src/main/c/h3-java/src/jniapi.c</code>.
  */
 final class NativeMethods {
-<<<<<<< HEAD
-    NativeMethods() {
-        // Only H3CoreLoader is expected to instantiate
-    }
-
-    native long cellToChildrenSize(long h3, int childRes);
-    native void cellToChildren(long h3, int childRes, long[] results);
-    native long cellToCenterChild(long h3, int childRes);
-
-    native boolean isValidCell(long h3);
-    native int getBaseCellNumber(long h3);
-    native boolean isPentagon(long h3);
-    native long latLngToCell(double lat, double lon, int res);
-    native void cellToLatLng(long h3, double[] verts);
-    native int cellToBoundary(long h3, double[] verts);
-
-    native long maxGridDiskSize(int k);
-    native void gridDisk(long h3, int k, long[] results);
-    native void gridDiskDistances(long h3, int k, long[] results, int[] distances);
-    native void gridDiskUnsafe(long h3, int k, long[] results);
-    native void gridRingUnsafe(long h3, int k, long[] results);
-
-    native long gridDistance(long a, long b);
-    native void experimentalH3ToLocalIj(long origin, long h3, int[] coords);
-    native long experimentalLocalIjToH3(long origin, int i, int j);
-    native long gridPathCellsSize(long start, long end);
-    native void gridPathCells(long start, long end, long[] results);
-
-    native long maxPolygonToCellsSize(double[] verts, int[] holeSizes, double[] holeVerts, int res, int flags);
-    native void polygonToCells(double[] verts, int[] holeSizes, double[] holeVerts, int res, int flags, long[] results);
-
-    native void cellsToLinkedMultiPolygon(long[] h3, ArrayList<List<List<LatLng>>> results);
-
-    native void compactCells(long[] h3, long[] results);
-    native long uncompactCellsSize(long[] h3, int res);
-    native void uncompactCells(long[] h3, int res, long[] results);
-
-    native double cellAreaRads2(long h3);
-    native double cellAreaKm2(long h3);
-    native double cellAreaM2(long h3);
-    native double distanceRads(double lat1, double lon1, double lat2, double lon2);
-    native double distanceKm(double lat1, double lon1, double lat2, double lon2);
-    native double distanceM(double lat1, double lon1, double lat2, double lon2);
-    native double exactEdgeLengthRads(long h3);
-    native double exactEdgeLengthKm(long h3);
-    native double exactEdgeLengthM(long h3);
-
-    native double getHexagonAreaAvgKm2(int res);
-    native double getHexagonAreaAvgM2(int res);
-    native double getHexagonEdgeLengthAvgKm(int res);
-    native double getHexagonEdgeLengthAvgM(int res);
-    native long getNumCells(int res);
-    native void getRes0Cells(long[] indexes);
-    native void getPentagons(int res, long[] h3);
-
-    native boolean areNeighborCells(long a, long b);
-    native long cellsToDirectedEdge(long a, long b);
-    native boolean isValidDirectedEdge(long h3);
-    native long getDirectedEdgeOrigin(long h3);
-    native long getDirectedEdgeDestination(long h3);
-    native void directedEdgeToCells(long h3, long[] results);
-    native void originToDirectedEdges(long h3, long[] results);
-    native int directedEdgeToBoundary(long h3, double[] verts);
-
-    native int maxFaceCount(long h3);
-    native void getIcosahedronFaces(long h3, int[] faces);
-
-    native long cellToVertex(long h3, int vertexNum);
-    native void cellToVertexes(long h3, long[] results);
-    native void vertexToLatLng(long h3, double[] latLng);
-    native boolean isValidVertex(long h3);
-=======
   NativeMethods() {
     // Only H3CoreLoader is expected to instantiate
   }
 
-  native int maxH3ToChildrenSize(long h3, int childRes);
+  native long cellToChildrenSize(long h3, int childRes);
 
-  native void h3ToChildren(long h3, int childRes, long[] results);
+  native void cellToChildren(long h3, int childRes, long[] results);
 
-  native long h3ToCenterChild(long h3, int childRes);
+  native long cellToCenterChild(long h3, int childRes);
 
-  native boolean h3IsValid(long h3);
+  native boolean isValidCell(long h3);
 
-  native int h3GetBaseCell(long h3);
+  native int getBaseCellNumber(long h3);
 
-  native boolean h3IsPentagon(long h3);
+  native boolean isPentagon(long h3);
 
-  native long geoToH3(double lat, double lon, int res);
+  native long latLngToCell(double lat, double lon, int res);
 
-  native void h3ToGeo(long h3, double[] verts);
+  native void cellToLatLng(long h3, double[] verts);
 
-  native int h3ToGeoBoundary(long h3, double[] verts);
+  native int cellToBoundary(long h3, double[] verts);
 
-  native int maxKringSize(int k);
+  native long maxGridDiskSize(int k);
 
-  native void kRing(long h3, int k, long[] results);
+  native void gridDisk(long h3, int k, long[] results);
 
-  native void kRingDistances(long h3, int k, long[] results, int[] distances);
+  native void gridDiskDistances(long h3, int k, long[] results, int[] distances);
 
-  native int hexRange(long h3, int k, long[] results);
+  native void gridDiskUnsafe(long h3, int k, long[] results);
 
-  native int hexRing(long h3, int k, long[] results);
+  native void gridRingUnsafe(long h3, int k, long[] results);
 
-  native int h3Distance(long a, long b);
+  native long gridDistance(long a, long b);
 
-  native int experimentalH3ToLocalIj(long origin, long h3, int[] coords);
+  native void experimentalH3ToLocalIj(long origin, long h3, int[] coords);
 
   native long experimentalLocalIjToH3(long origin, int i, int j);
 
-  native int h3LineSize(long start, long end);
+  native long gridPathCellsSize(long start, long end);
 
-  native int h3Line(long start, long end, long[] results);
+  native void gridPathCells(long start, long end, long[] results);
 
-  native int maxPolyfillSize(double[] verts, int[] holeSizes, double[] holeVerts, int res);
+  native long maxPolygonToCellsSize(
+      double[] verts, int[] holeSizes, double[] holeVerts, int res, int flags);
 
-  native void polyfill(
-      double[] verts, int[] holeSizes, double[] holeVerts, int res, long[] results);
+  native void polygonToCells(
+      double[] verts, int[] holeSizes, double[] holeVerts, int res, int flags, long[] results);
 
-  native void h3SetToLinkedGeo(long[] h3, ArrayList<List<List<GeoCoord>>> results);
+  native void cellsToLinkedMultiPolygon(long[] h3, ArrayList<List<List<LatLng>>> results);
 
-  native int compact(long[] h3, long[] results);
+  native void compactCells(long[] h3, long[] results);
 
-  native int maxUncompactSize(long[] h3, int res);
+  native long uncompactCellsSize(long[] h3, int res);
 
-  native int uncompact(long[] h3, int res, long[] results);
+  native void uncompactCells(long[] h3, int res, long[] results);
 
   native double cellAreaRads2(long h3);
 
@@ -162,11 +86,11 @@
 
   native double cellAreaM2(long h3);
 
-  native double pointDistRads(double lat1, double lon1, double lat2, double lon2);
+  native double distanceRads(double lat1, double lon1, double lat2, double lon2);
 
-  native double pointDistKm(double lat1, double lon1, double lat2, double lon2);
+  native double distanceKm(double lat1, double lon1, double lat2, double lon2);
 
-  native double pointDistM(double lat1, double lon1, double lat2, double lon2);
+  native double distanceM(double lat1, double lon1, double lat2, double lon2);
 
   native double exactEdgeLengthRads(long h3);
 
@@ -174,38 +98,45 @@
 
   native double exactEdgeLengthM(long h3);
 
-  native double hexAreaKm2(int res);
+  native double getHexagonAreaAvgKm2(int res);
 
-  native double hexAreaM2(int res);
+  native double getHexagonAreaAvgM2(int res);
 
-  native double edgeLengthKm(int res);
+  native double getHexagonEdgeLengthAvgKm(int res);
 
-  native double edgeLengthM(int res);
+  native double getHexagonEdgeLengthAvgM(int res);
 
-  native long numHexagons(int res);
+  native long getNumCells(int res);
 
-  native void getRes0Indexes(long[] indexes);
+  native void getRes0Cells(long[] indexes);
 
-  native void getPentagonIndexes(int res, long[] h3);
+  native void getPentagons(int res, long[] h3);
 
-  native boolean h3IndexesAreNeighbors(long a, long b);
+  native boolean areNeighborCells(long a, long b);
 
-  native long getH3UnidirectionalEdge(long a, long b);
+  native long cellsToDirectedEdge(long a, long b);
 
-  native boolean h3UnidirectionalEdgeIsValid(long h3);
+  native boolean isValidDirectedEdge(long h3);
 
-  native long getOriginH3IndexFromUnidirectionalEdge(long h3);
+  native long getDirectedEdgeOrigin(long h3);
 
-  native long getDestinationH3IndexFromUnidirectionalEdge(long h3);
+  native long getDirectedEdgeDestination(long h3);
 
-  native void getH3IndexesFromUnidirectionalEdge(long h3, long[] results);
+  native void directedEdgeToCells(long h3, long[] results);
 
-  native void getH3UnidirectionalEdgesFromHexagon(long h3, long[] results);
+  native void originToDirectedEdges(long h3, long[] results);
 
-  native int getH3UnidirectionalEdgeBoundary(long h3, double[] verts);
+  native int directedEdgeToBoundary(long h3, double[] verts);
 
   native int maxFaceCount(long h3);
 
-  native void h3GetFaces(long h3, int[] faces);
->>>>>>> 56edf175
+  native void getIcosahedronFaces(long h3, int[] faces);
+
+  native long cellToVertex(long h3, int vertexNum);
+
+  native void cellToVertexes(long h3, long[] results);
+
+  native void vertexToLatLng(long h3, double[] latLng);
+
+  native boolean isValidVertex(long h3);
 }