import com.vanniktech.maven.publish.JavaLibrary
import com.vanniktech.maven.publish.JavadocJar

buildscript {
    repositories {
        google()
        mavenCentral()
        jcenter()
    }

}

plugins {
    id 'java'
    id 'java-library'
    id 'maven-publish'
    id 'signing'
    id 'jacoco'
    // id 'com.github.spotbugs' version '5.2.1'
    id 'com.diffplug.spotless' version '7.2.1'
    id 'com.github.nbaztec.coveralls-jacoco' version '1.2.20'
    id 'com.vanniktech.maven.publish' version '0.34.0'

}

<<<<<<< HEAD
group = 'io.github.isaacbrodsky'
=======
group = 'com.uber'
>>>>>>> b2ff9d3f
description = 'Java bindings for H3, a hierarchical hexagonal geospatial indexing system.'

java {
    sourceCompatibility = JavaVersion.VERSION_1_8
    targetCompatibility = JavaVersion.VERSION_1_8
}

repositories {
    google()
    mavenCentral()
}

dependencies {
    testImplementation 'org.openjdk.jmh:jmh-core:1.19'
    testAnnotationProcessor 'org.openjdk.jmh:jmh-generator-annprocess:1.19'
    testImplementation 'com.google.guava:guava:33.3.1-jre'
    testImplementation 'org.junit.jupiter:junit-jupiter:5.11.2'
    testRuntimeOnly 'org.junit.platform:junit-platform-launcher:1.11.2'
}

test {
    useJUnitPlatform()
    systemProperty 'junit.platform.listeners.uid.tracking.enabled', 'true'
    finalizedBy jacocoTestReport
}

// Native build properties
ext {
    h3GitRemote = project.findProperty('h3GitRemote') ?: 'https://github.com/uber/h3.git'
    h3UseDocker = project.findProperty('h3UseDocker') ?: 'true'
    h3SystemPrune = project.findProperty('h3SystemPrune') ?: 'false'
    h3DockcrossTag = project.findProperty('h3DockcrossTag') ?: '20240812-60fa1b0'
    h3DockcrossOnly = project.findProperty('h3DockcrossOnly') ?: ''
    h3GithubArtifactsUse = project.findProperty('h3GithubArtifactsUse') ?: 'false'
    h3GithubArtifactsByRun = project.findProperty('h3GithubArtifactsByRun') ?: ''
}

// Load H3 version from properties file
def h3VersionProps = new Properties()
file("h3version.properties").withInputStream { h3VersionProps.load(it) }
ext.h3GitReference = h3VersionProps.getProperty('h3.git.reference')

compileJava {
    options.compilerArgs += ['-h', "${projectDir}/src/main/c/h3-java/src"]
}

// Task to build H3 native code
task buildH3(type: Exec) {
    workingDir "${projectDir}"
    if (System.getProperty('os.name').toLowerCase().contains('windows')) {
        commandLine 'powershell', '-ExecutionPolicy', 'Bypass', '-File',
                './src/main/c/h3-java/build-h3-windows.ps1', h3GitRemote, h3GitReference
    } else {
        commandLine './src/main/c/h3-java/build-h3.sh', h3GitRemote, h3GitReference, h3UseDocker,
                h3SystemPrune, h3DockcrossTag, h3DockcrossOnly,
                h3GithubArtifactsUse, h3GithubArtifactsByRun
    }
    dependsOn compileJava
    outputs.dir("${projectDir}/src/main/resources")
}

// Task to build H3 native code for Android only
task buildH3Android(type: Exec) {
    workingDir "${projectDir}"
    commandLine './src/main/c/h3-java/build-h3.sh', h3GitRemote, h3GitReference, 'true',
            h3SystemPrune, h3DockcrossTag, 'android-arm android-arm64',
            h3GithubArtifactsUse, h3GithubArtifactsByRun
    dependsOn compileJava
    outputs.dir("${projectDir}/src/main/resources")
}

processResources {
    dependsOn buildH3
}

test {
    dependsOn processResources
    // finalizedBy jacocoTestReport
}

spotless {
    java {
        googleJavaFormat()
    }
}

jacoco {
    toolVersion = '0.8.12'
}

jacocoTestReport {
    reports {
        xml.required = true
        html.required = true
    }
}

jar {
    dependsOn buildH3
    from sourceSets.main.resources
    duplicatesStrategy = DuplicatesStrategy.EXCLUDE
}

// Android-specific configurations
configurations {
    androidCompile
    androidRuntime
}

// Android compilation task - compiles Java without native build
task compileAndroidJava(type: JavaCompile) {
    source = sourceSets.main.java
    classpath = sourceSets.main.compileClasspath
    destinationDirectory = file("${buildDir}/android-classes")
    options.compilerArgs += ['-h', "${projectDir}/src/main/c/h3-java/src"]
}

// Android JAR task - creates JAR with only Android native libraries
task androidJar(type: Jar) {
    dependsOn compileAndroidJava
    archiveBaseName = 'h3-android'
    archiveVersion = project.version
    
    from compileAndroidJava.destinationDirectory
    from(sourceSets.main.resources) {
        include 'android-arm/**'
        include 'android-arm64/**'
        include 'META-INF/**'
    }
    
    duplicatesStrategy = DuplicatesStrategy.EXCLUDE
    
    manifest {
        attributes(
            'Implementation-Title': 'H3 Android',
            'Implementation-Version': project.version,
            'Implementation-Vendor': 'Uber Technologies, Inc.'
        )
    }
}

// Generate AndroidManifest.xml
task generateAndroidManifest {
    def manifestFile = file("${buildDir}/android/AndroidManifest.xml")
    outputs.file manifestFile
    
    doLast {
        manifestFile.parentFile.mkdirs()
        manifestFile.text = '''<?xml version="1.0" encoding="utf-8"?>
<manifest xmlns:android="http://schemas.android.com/apk/res/android"
    package="com.uber.h3core">
    <uses-sdk android:minSdkVersion="16" android:targetSdkVersion="34" />
</manifest>'''
    }
}

// Android AAR task - creates AAR file
task androidAar(type: Zip) {
    dependsOn androidJar, generateAndroidManifest
    archiveBaseName = 'h3-android'
    archiveVersion = project.version
    archiveExtension = 'aar'
    
    // Map android-arm to armeabi-v7a (32-bit ARM)
    from('src/main/resources/android-arm') {
        into 'jni/armeabi-v7a'
    }
    
    // Map android-arm64 to arm64-v8a (64-bit ARM)
    from('src/main/resources/android-arm64') {
        into 'jni/arm64-v8a'
    }
    
    from(androidJar.outputs.files) {
        rename { 'classes.jar' }
    }
    
    // Create AndroidManifest.xml for AAR
    from(generateAndroidManifest.outputs.files) {
        into '/'
    }
}

mavenPublishing {
  coordinates(project.group, "h3", project.version)

  pom {
    name = "h3"
    description = project.description
    url = "https://github.com/uber/h3-java"
    licenses {
      license {
        name = "The Apache License, Version 2.0"
        url = "http://www.apache.org/licenses/LICENSE-2.0.txt"
        distribution = "http://www.apache.org/licenses/LICENSE-2.0.txt"
      }
    }
    organization {
        name = 'Uber Open Source'
        url = 'https://github.com/uber/'
    }
    developers {
      developer {
        id = "isaacbrodsky"
        name = "Isaac Brodsky"
        email = "isaac@isaacbrodsky.com"
      }
    }
    scm {
      url = "http://github.com/uber/h3-java/tree/master"
      connection = "scm:git:git://github.com/uber/h3-java.git"
      developerConnection = "scm:git:ssh://git@github.com/uber/h3-java.git"
    }
  }

  // the first parameter configures the -javadoc artifact, possible values:
  // - `JavadocJar.None()` don't publish this artifact
  // - `JavadocJar.Empty()` publish an empty jar
  // - `JavadocJar.Javadoc()` to publish standard javadocs
  // the second whether to publish a sources jar
  configure(new JavaLibrary(new JavadocJar.Javadoc(), true))

  publishToMavenCentral()

  signAllPublications()
}

sourcesJar {
    dependsOn buildH3
}



// Android sources JAR
task androidSourcesJar(type: Jar) {
    archiveBaseName = 'h3-android'
    archiveVersion = project.version
    archiveClassifier = 'sources'
    
    from sourceSets.main.allSource
}


// Android-specific publishing configuration
publishing {
    publications {
        androidMaven(MavenPublication) {
            groupId = project.group
            artifactId = 'h3-android'
            version = project.version
            
            artifact androidAar
            artifact androidSourcesJar
            
            // Generate POM for Android
            pom {
                name = 'h3'
<<<<<<< HEAD
                url = 'https://github.com/isaacbrodsky/h3-java'
                description = project.description
=======
                description = 'H3 library with Android support - hierarchical hexagonal geospatial indexing system.'
                url = 'https://github.com/uber/h3-java'
                
>>>>>>> b2ff9d3f
                licenses {
                    license {
                        name = 'The Apache License, Version 2.0'
                        url = 'http://www.apache.org/licenses/LICENSE-2.0.txt'
                        distribution = 'http://www.apache.org/licenses/LICENSE-2.0.txt'
                    }
                }
<<<<<<< HEAD
                // organization {
                //     name = 'Uber Open Source'
                //     url = 'https://github.com/uber/'
                // }
                scm {
                    connection = 'scm:git:git://github.com/isaacbrodsky/h3-java.git'
                    developerConnection = 'scm:git:ssh://git@github.com/isaacbrodsky/h3-java.git'
                    url = 'http://github.com/isaacbrodsky/h3-java/tree/master'
                }
=======
                
                organization {
                    name = 'Uber Open Source'
                    url = 'https://github.com/uber/'
                }
                
>>>>>>> b2ff9d3f
                developers {
                    developer {
                        id = 'isaacbrodsky'
                        name = 'Isaac Brodsky'
                        email = 'isaac@isaacbrodsky.com'
                    }
                }
                
                scm {
                    url = 'http://github.com/uber/h3-java/tree/master'
                    connection = 'scm:git:git://github.com/uber/h3-java.git'
                    developerConnection = 'scm:git:ssh://git@github.com/uber/h3-java.git'
                }
            }
        }
    }
    
    repositories {
        mavenLocal()
    }
}

// Convenience tasks
task buildAndroid {
    dependsOn androidAar, androidJar, androidSourcesJar
    description = 'Build all Android artifacts'
    group = 'build'
}

<<<<<<< HEAD
nexusPublishing {
    repositories {
        sonatype {
            // Performance optimization, not needed:
            // stagingProfileId.set(System.getenv("OSSRH_STAGING_PROFILE_ID"))
            username.set(System.getenv("OSSRH_USERNAME"))
            password.set(System.getenv("OSSRH_PASSWORD"))
            // For newer Sonatype accounts (after Feb 2021) use "s01.oss.sonatype.org":
            // nexusUrl.set(uri("https://s01.oss.sonatype.org/service/local/"))
            // snapshotRepositoryUrl.set(uri("https://s01.oss.sonatype.org/content/repositories/snapshots/"))
            nexusUrl.set(uri("https://ossrh-staging-api.central.sonatype.com/service/local/"))
            snapshotRepositoryUrl.set(uri("https://central.sonatype.com/repository/maven-snapshots/"))
=======
task publishAndroidLocal {
    dependsOn publishAndroidMavenPublicationToMavenLocal
    description = 'Publish Android artifacts to local repository in dedicated h3-android directory'
    group = 'publishing'
    
    doLast {
        def m2Repo = "${System.getProperty('user.home')}/.m2/repository"
        def androidDir = "${m2Repo}/com/uber/h3-android/${project.version}"
        
        if (file(androidDir).exists()) {
            println "Published Android artifacts to com/uber/h3-android/${project.version}/"
>>>>>>> b2ff9d3f
        }
    }
}<|MERGE_RESOLUTION|>--- conflicted
+++ resolved
@@ -23,11 +23,7 @@
 
 }
 
-<<<<<<< HEAD
 group = 'io.github.isaacbrodsky'
-=======
-group = 'com.uber'
->>>>>>> b2ff9d3f
 description = 'Java bindings for H3, a hierarchical hexagonal geospatial indexing system.'
 
 java {
@@ -285,14 +281,9 @@
             // Generate POM for Android
             pom {
                 name = 'h3'
-<<<<<<< HEAD
                 url = 'https://github.com/isaacbrodsky/h3-java'
-                description = project.description
-=======
                 description = 'H3 library with Android support - hierarchical hexagonal geospatial indexing system.'
-                url = 'https://github.com/uber/h3-java'
-                
->>>>>>> b2ff9d3f
+
                 licenses {
                     license {
                         name = 'The Apache License, Version 2.0'
@@ -300,7 +291,6 @@
                         distribution = 'http://www.apache.org/licenses/LICENSE-2.0.txt'
                     }
                 }
-<<<<<<< HEAD
                 // organization {
                 //     name = 'Uber Open Source'
                 //     url = 'https://github.com/uber/'
@@ -310,14 +300,7 @@
                     developerConnection = 'scm:git:ssh://git@github.com/isaacbrodsky/h3-java.git'
                     url = 'http://github.com/isaacbrodsky/h3-java/tree/master'
                 }
-=======
-                
-                organization {
-                    name = 'Uber Open Source'
-                    url = 'https://github.com/uber/'
-                }
-                
->>>>>>> b2ff9d3f
+
                 developers {
                     developer {
                         id = 'isaacbrodsky'
@@ -347,20 +330,6 @@
     group = 'build'
 }
 
-<<<<<<< HEAD
-nexusPublishing {
-    repositories {
-        sonatype {
-            // Performance optimization, not needed:
-            // stagingProfileId.set(System.getenv("OSSRH_STAGING_PROFILE_ID"))
-            username.set(System.getenv("OSSRH_USERNAME"))
-            password.set(System.getenv("OSSRH_PASSWORD"))
-            // For newer Sonatype accounts (after Feb 2021) use "s01.oss.sonatype.org":
-            // nexusUrl.set(uri("https://s01.oss.sonatype.org/service/local/"))
-            // snapshotRepositoryUrl.set(uri("https://s01.oss.sonatype.org/content/repositories/snapshots/"))
-            nexusUrl.set(uri("https://ossrh-staging-api.central.sonatype.com/service/local/"))
-            snapshotRepositoryUrl.set(uri("https://central.sonatype.com/repository/maven-snapshots/"))
-=======
 task publishAndroidLocal {
     dependsOn publishAndroidMavenPublicationToMavenLocal
     description = 'Publish Android artifacts to local repository in dedicated h3-android directory'
@@ -372,7 +341,6 @@
         
         if (file(androidDir).exists()) {
             println "Published Android artifacts to com/uber/h3-android/${project.version}/"
->>>>>>> b2ff9d3f
         }
     }
 }